import datetime
import glob
import shutil

from celery import shared_task
from dateutil import parser
from django.conf import settings
from django.db.models import Q
from django.utils import timezone
from host.base_tasks import initialise_all_tasks_status
from host.base_tasks import SystemTaskRunner
from host.base_tasks import task_soft_time_limit
from host.base_tasks import task_time_limit
from host.workflow import reprocess_transient
from host.workflow import transient_workflow
from host.trim_images import trim_images

from .models import Status
from .models import TaskRegister
from .models import TaskRegisterSnapshot
from .models import Transient
from .transient_name_server import get_daily_tns_staging_csv
from .transient_name_server import get_tns_credentials
from .transient_name_server import get_transients_from_tns
from .transient_name_server import tns_staging_blast_transient
from .transient_name_server import tns_staging_file_date_name
from .transient_name_server import update_blast_transient


class TNSDataIngestion(SystemTaskRunner):
    def run_process(self, interval_minutes=200):
        print("TNS STARTED")
        now = timezone.now()
        time_delta = datetime.timedelta(minutes=interval_minutes)
        tns_credentials = get_tns_credentials()
        recent_transients = get_transients_from_tns(
            now - time_delta, tns_credentials=tns_credentials
        )
        print("TNS DONE")
        saved_transients = Transient.objects.all()
        count = 0
        for transient in recent_transients:
            print(transient.name)
<<<<<<< HEAD
            try:
                saved_transient = saved_transients.get(
                    name__exact=transient.name)
                if (not saved_transient.redshift and transient.redshift) or \
                   (saved_transient.redshift and \
                    transient.redshift and \
                    saved_transient.redshift!=transient.redshift):
                    pass
                elif (saved_transient.public_timestamp.replace(tzinfo=None) - parser.parse(
                    transient.public_timestamp
                ) == datetime.timedelta(0)):
                    continue

                # if there was *not* a redshift before and there *is* one now
                # then it would be safest to reprocess everything
                if not saved_transient.redshift and transient.redshift:
                    tasks = TaskRegister.objects.filter(
                        transient=saved_transient)
                    for t in tasks:
                        ### TODO: this could be smarter
                        ### we don't *always* need to re-process every stage
                        t.status = Status.objects.get(message="not processed")
                        t.save()
                # update info
                new_transient_dict = transient.__dict__
                if "host_id" in new_transient_dict.keys():
                    if saved_transient.host_id is not None:
                        new_transient_dict["host_id"] = saved_transient.host_id
                    else:
                        del new_transient_dict["host_id"]

                keys_to_del = [
                    "_state",
                    "id",
                    "progress",
                    "tasks_initialized",
                    "photometric_class",
                    "milkyway_dust_reddening",
                    "processing_status",
                ]
                for k in keys_to_del:
                    del new_transient_dict[k]
                new_transient_dict['tasks_initialized'] = False
                saved_transients.filter(name__exact=transient.name).update(
                    **new_transient_dict
                )

            except Transient.DoesNotExist:
=======
            # If the transient has not already been ingested, save the TNS
            # data and proceed to the next transient
            saved_transient = saved_transients.filter(name__exact=transient.name)
            if not saved_transient:
>>>>>>> 309815de
                transient.save()
                count += 1
                continue
            # If the transient was previously ingested, compare to the current TNS data.
            saved_transient = saved_transient[0]

            # If the timestamps are identical, assume no further processing is necessary.
            if (saved_transient.public_timestamp.replace(tzinfo=None) - parser.parse(
                transient.public_timestamp
            ) == datetime.timedelta(0)):
                continue

            # Update the saved transient data with the latest TNS data after some processing.
            new_transient_dict = transient.__dict__
            # If the incoming data includes a "host_id", then the "transient" object being ingested is not
            # actually from TNS but is instead from an internal source from a special execution of this
            # function. In this case, if a host has already been associate with the saved transient, update
            # the value to the new one; however, if the saved transient does not have a host match, then
            # discard the new value.
            if "host_id" in new_transient_dict.keys():
                if saved_transient.host_id is not None:
                    new_transient_dict["host_id"] = saved_transient.host_id
                else:
                    del new_transient_dict["host_id"]
            # Remove specific key value pairs from the incoming data
            keys_to_del = [
                "_state",
                "id",
                "progress",
                "photometric_class",
                "milkyway_dust_reddening",
                "processing_status",
            ]
            for key in keys_to_del:
                del new_transient_dict[key]
            # Reinitialize the transient state so that its processing workflow will run again
            new_transient_dict['tasks_initialized'] = False
            # Save the updates to the database
            saved_transient.update(**new_transient_dict)

            # If the current TNS data includes redshift info missing from the saved transient,
            # reprocess the entire workflow.
            # TODO: This could be smarter. We don't *always* need to re-process every stage.
            if transient.redshift and not saved_transient.redshift:
                reprocess_transient(slug=saved_transient.name)

        print(f"Added {count} new transients")
        print("TNS UPLOADED")

    @property
    def task_name(self):
        return "TNS data ingestion"

    @property
    def task_frequency_seconds(self):
        return 240

    @property
    def task_initially_enabled(self):
        return True


class InitializeTransientTasks(SystemTaskRunner):
    def run_process(self):
        """
        Initializes all task in the database to not processed for new transients.
        """

        uninitialized_transients = Transient.objects.filter(
            tasks_initialized__exact="False"
        )
        for transient in uninitialized_transients:
            initialise_all_tasks_status(transient)
            transient.tasks_initialized = "True"
            transient.save()
            transient_workflow.delay(transient.name)

    @property
    def task_name(self):
        return "Initialize transient task"


class IngestMissedTNSTransients(SystemTaskRunner):
    def run_process(self):
        """
        Gets missed transients from tns and update them using the daily staging csv
        """
        yesterday = timezone.now() - datetime.timedelta(days=1)
        date_string = tns_staging_file_date_name(yesterday)
        data = get_daily_tns_staging_csv(
            date_string,
            tns_credentials=get_tns_credentials(),
            save_dir=settings.TNS_STAGING_ROOT,
        )
        saved_transients = Transient.objects.all()

        for _, transient in data.iterrows():
            # if transient exists update it
            try:
                blast_transient = saved_transients.get(
                    name__exact=transient["name"])
                update_blast_transient(blast_transient, transient)
            # if transient does not exist add it
            except Transient.DoesNotExist:
                blast_transient = tns_staging_blast_transient(transient)
                blast_transient.save()
                transient_workflow.delay(transient.name)

    @property
    def task_name(self):
        return "Ingest missed TNS transients"

    @property
    def task_initially_enabled(self):
        return False


class DeleteGHOSTFiles(SystemTaskRunner):
    def run_process(self):
        """
        Removes GHOST files
        """
        dir_list = glob.glob("transients_*/")

        for dir in dir_list:
            try:
                shutil.rmtree(dir)
            except OSError as e:
                print("Error: %s : %s" % (dir, e.strerror))

        dir_list = glob.glob("quiverMaps/")

        for dir in dir_list:
            try:
                shutil.rmtree(dir)
            except OSError as e:
                print("Error: %s : %s" % (dir, e.strerror))

    @property
    def task_name(self):
        return "Delete GHOST files"


class SnapshotTaskRegister(SystemTaskRunner):
    def run_process(self, interval_minutes=100):
        """
        Takes snapshot of task register for diagnostic purposes.
        """
        transients = Transient.objects.all()
        total, completed, waiting, not_completed = 0, 0, 0, 0

        for transient in transients:
            total += 1
            if transient.progress == 100:
                completed += 1
            if transient.progress == 0:
                waiting += 1
            if transient.progress < 100 and transient.progress > 0:
                not_completed += 1

        now = timezone.now()

        for aggregate, label in zip(
            [not_completed, total, completed, waiting],
            ["not completed", "total", "completed", "waiting"],
        ):
            TaskRegisterSnapshot.objects.create(
                time=now, number_of_transients=aggregate, aggregate_type=label
            )

    @property
    def task_name(self):
        return "Snapshot task register"


class LogTransientProgress(SystemTaskRunner):
    def run_process(self):
        """
        Updates the processing status for all transients.
        """
        transients = Transient.objects.all()

        for transient in transients:
            tasks = TaskRegister.objects.filter(
                Q(transient__name__exact=transient.name) & ~Q(
                    task__name=self.task_name)
            )
            processing_task_qs = TaskRegister.objects.filter(
                transient__name__exact=transient.name, task__name=self.task_name
            )

            total_tasks = len(tasks)
            completed_tasks = len(
                [task for task in tasks if task.status.message == "processed"]
            )
            blocked = len(
                [task for task in tasks if task.status.type == "error"])

            progress = "processing"

            if total_tasks == 0:
                progress = "processing"
            elif total_tasks == completed_tasks:
                progress = "completed"
            elif total_tasks < completed_tasks:
                progress = "processing"
            elif blocked > 0:
                progress = "blocked"

            # save task
            if len(processing_task_qs) == 1:
                processing_task = processing_task_qs[0]
                processing_task.status = Status.objects.get(
                    message=progress if progress != "completed" else "processed"
                )
                processing_task.save()

            # save transient progress
            transient.processing_status = progress
            transient.save()

    @property
    def task_name(self):
        return "Log transient processing status"

    @property
    def task_initially_enabled(self):
        return False


class TrimTransientImages(SystemTaskRunner):
    def run_process(self):
        """
        Updates the processing status for all transients.
        """
        transients = Transient.objects.filter(image_trim_status="ready")

        for transient in transients:
            trim_images(transient)

    @property
    def task_name(self):
        return "Trim transient images"

    @property
    def task_frequency_seconds(self):
        return 3600

    @property
    def task_initially_enabled(self):
        return True

            
# Periodic tasks
@shared_task(
    time_limit=task_time_limit,
    soft_time_limit=task_soft_time_limit,
)
def trim_transient_images():
    TrimTransientImages().run_process()


@shared_task(
    time_limit=task_time_limit,
    soft_time_limit=task_soft_time_limit,
)
def tns_data_ingestion():
    TNSDataIngestion().run_process()


@shared_task(
    time_limit=task_time_limit,
    soft_time_limit=task_soft_time_limit,
)
def initialize_transient_task():
    InitializeTransientTasks().run_process()


@shared_task(
    time_limit=task_time_limit,
    soft_time_limit=task_soft_time_limit,
)
def snapshot_task_register():
    SnapshotTaskRegister().run_process()


@shared_task(
    time_limit=task_time_limit,
    soft_time_limit=task_soft_time_limit,
)
def log_transient_processing_status():
    LogTransientProgress().run_process()


@shared_task(
    time_limit=task_time_limit,
    soft_time_limit=task_soft_time_limit,
)
def delete_ghost_files():
    DeleteGHOSTFiles().run_process()


@shared_task(
    time_limit=task_time_limit,
    soft_time_limit=task_soft_time_limit,
)
def ingest_missed_tns_transients():
    IngestMissedTNSTransients().run_process()<|MERGE_RESOLUTION|>--- conflicted
+++ resolved
@@ -41,61 +41,10 @@
         count = 0
         for transient in recent_transients:
             print(transient.name)
-<<<<<<< HEAD
-            try:
-                saved_transient = saved_transients.get(
-                    name__exact=transient.name)
-                if (not saved_transient.redshift and transient.redshift) or \
-                   (saved_transient.redshift and \
-                    transient.redshift and \
-                    saved_transient.redshift!=transient.redshift):
-                    pass
-                elif (saved_transient.public_timestamp.replace(tzinfo=None) - parser.parse(
-                    transient.public_timestamp
-                ) == datetime.timedelta(0)):
-                    continue
-
-                # if there was *not* a redshift before and there *is* one now
-                # then it would be safest to reprocess everything
-                if not saved_transient.redshift and transient.redshift:
-                    tasks = TaskRegister.objects.filter(
-                        transient=saved_transient)
-                    for t in tasks:
-                        ### TODO: this could be smarter
-                        ### we don't *always* need to re-process every stage
-                        t.status = Status.objects.get(message="not processed")
-                        t.save()
-                # update info
-                new_transient_dict = transient.__dict__
-                if "host_id" in new_transient_dict.keys():
-                    if saved_transient.host_id is not None:
-                        new_transient_dict["host_id"] = saved_transient.host_id
-                    else:
-                        del new_transient_dict["host_id"]
-
-                keys_to_del = [
-                    "_state",
-                    "id",
-                    "progress",
-                    "tasks_initialized",
-                    "photometric_class",
-                    "milkyway_dust_reddening",
-                    "processing_status",
-                ]
-                for k in keys_to_del:
-                    del new_transient_dict[k]
-                new_transient_dict['tasks_initialized'] = False
-                saved_transients.filter(name__exact=transient.name).update(
-                    **new_transient_dict
-                )
-
-            except Transient.DoesNotExist:
-=======
             # If the transient has not already been ingested, save the TNS
             # data and proceed to the next transient
             saved_transient = saved_transients.filter(name__exact=transient.name)
             if not saved_transient:
->>>>>>> 309815de
                 transient.save()
                 count += 1
                 continue
