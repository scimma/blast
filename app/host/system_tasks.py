import os
from shutil import rmtree
from celery import shared_task
from dateutil import parser
from django.conf import settings
from django.core import serializers
from django.db.models import Q
from datetime import datetime, timedelta, timezone
from host.base_tasks import initialise_all_tasks_status
from host.base_tasks import SystemTaskRunner
from host.base_tasks import task_soft_time_limit
from host.base_tasks import task_time_limit
from host.workflow import reprocess_transient
from host.workflow import transient_workflow
from host.trim_images import trim_images
from host.host_utils import get_directory_size
from app.celery import app
from celery.contrib.abortable import AbortableTask, AbortableAsyncResult
import gzip
import os

from .models import Status
from .models import TaskRegister
from .models import TaskRegisterSnapshot
from .models import Transient
from .models import UsageMetricsLogs
from .object_store import ObjectStore
from .transient_name_server import get_daily_tns_staging_csv
from .transient_name_server import get_tns_credentials
from .transient_name_server import get_transients_from_tns
from .transient_name_server import tns_staging_blast_transient
from .transient_name_server import tns_staging_file_date_name
from .transient_name_server import update_blast_transient
from host.log import get_logger
logger = get_logger(__name__)


class TNSDataIngestion(SystemTaskRunner):
    def run_process(self, interval_minutes=200):
        print("TNS STARTED")
        # # When testing periodic task management and behavior, use this short-circuit to avoid contacting TNS.
        # # START TESTING SHORT CIRCUIT
        # import random
        # sleep_time = random.choice([8, 12, 43, 43])
        # print(f'Sleeping {sleep_time} seconds...')
        # sleep(sleep_time)
        # print("TNS COMPLETED")
        # return
        # # END TESTING SHORT CIRCUIT
        now = datetime.now(timezone.utc)
        time_delta = timedelta(minutes=interval_minutes)
        tns_credentials = get_tns_credentials()
        transients_from_tns = get_transients_from_tns(
            now - time_delta, tns_credentials=tns_credentials
        )
        print("TNS DONE")
        saved_transients = Transient.objects.all()
        count = 0
        for transient_from_tns in transients_from_tns:
            print(transient_from_tns.name)

            # If the transient has not already been ingested, save the TNS
            # data and proceed to the next transient
            saved_transient = saved_transients.filter(name__exact=transient_from_tns.name)
            if not saved_transient:
                transient_from_tns.save()
                count += 1
                continue
            # If the transient was previously ingested, compare to the incoming TNS data.
            saved_transient = saved_transient[0]

            # Determine if the redshift value changed or was added.
            redshift_updated = False
            if transient_from_tns.redshift:
                redshift_updated = \
                    not saved_transient.redshift or \
                    saved_transient.redshift != transient_from_tns.redshift

            # Determine if the timestamps are different.
            saved_timestamp = saved_transient.public_timestamp.replace(tzinfo=None)
            tns_timestamp = parser.parse(transient_from_tns.public_timestamp)
            identical_timestamps = saved_timestamp - tns_timestamp == timedelta(0)
            # If the timestamps are identical and there was no redshift update, skip to the next TNS transient.
            if identical_timestamps and not redshift_updated:
                continue

            # Update the saved transient data with the latest TNS data
            saved_transient.tns_id = transient_from_tns.tns_id
            saved_transient.ra_deg = transient_from_tns.ra_deg
            saved_transient.dec_deg = transient_from_tns.dec_deg
            saved_transient.tns_prefix = transient_from_tns.tns_prefix
            saved_transient.public_timestamp = transient_from_tns.public_timestamp
            saved_transient.spectroscopic_class = transient_from_tns.spectroscopic_class
            saved_transient.redshift = transient_from_tns.redshift
            # Reinitialize the transient state so that its processing workflow will run again if necessary.
            saved_transient.tasks_initialized = False
            saved_transient.save()

            # If the redshift value was updated, reprocess the entire workflow.
            if redshift_updated:
                reprocess_transient(slug=saved_transient.name)

        print(f"Added {count} new transients")
        print("TNS UPLOADED")

    @property
    def task_name(self):
        return "TNS data ingestion"

    @property
    def task_frequency_seconds(self):
        return 240

    @property
    def task_initially_enabled(self):
        return True


class InitializeTransientTasks(SystemTaskRunner):
    def run_process(self):
        """
        Initializes all task in the database to not processed for new transients.
        """

        uninitialized_transients = Transient.objects.filter(
            tasks_initialized__exact="False"
        )
        for transient in uninitialized_transients:
            initialise_all_tasks_status(transient)
            transient.tasks_initialized = "True"
            transient.save()
            transient_workflow.delay(transient.name)

    @property
    def task_name(self):
        return "Initialize transient task"


class IngestMissedTNSTransients(SystemTaskRunner):
    def run_process(self):
        """
        Gets missed transients from tns and update them using the daily staging csv
        """
        yesterday = datetime.now(timezone.utc) - timedelta(days=1)
        date_string = tns_staging_file_date_name(yesterday)
        data = get_daily_tns_staging_csv(
            date_string,
            tns_credentials=get_tns_credentials(),
            save_dir=settings.TNS_STAGING_ROOT,
        )
        saved_transients = Transient.objects.all()

        for _, transient in data.iterrows():
            # if transient exists update it
            try:
                blast_transient = saved_transients.get(
                    name__exact=transient["name"])
                update_blast_transient(blast_transient, transient)
            # if transient does not exist add it
            except Transient.DoesNotExist:
                blast_transient = tns_staging_blast_transient(transient)
                blast_transient.save()
                transient_workflow.delay(transient.name)

    @property
    def task_name(self):
        return "Ingest missed TNS transients"

    @property
    def task_initially_enabled(self):
        return False


class SnapshotTaskRegister(SystemTaskRunner):
    def run_process(self, interval_minutes=100):
        """
        Takes snapshot of task register for diagnostic purposes.
        """
        transients = Transient.objects.all()
        total, completed, waiting, not_completed = 0, 0, 0, 0

        for transient in transients:
            total += 1
            if transient.progress == 100:
                completed += 1
            if transient.progress == 0:
                waiting += 1
            if transient.progress < 100 and transient.progress > 0:
                not_completed += 1

        now = datetime.now(timezone.utc)

        for aggregate, label in zip(
            [not_completed, total, completed, waiting],
            ["not completed", "total", "completed", "waiting"],
        ):
            TaskRegisterSnapshot.objects.create(
                time=now, number_of_transients=aggregate, aggregate_type=label
            )

    @property
    def task_name(self):
        return "Snapshot task register"


class GarbageCollector(SystemTaskRunner):
    def prune_workflow_scratch_dirs(self, root_path, dry_run=False):
        riw = RetriggerIncompleteWorkflows()
        # List scratch directories first to ensure that a subsequently launched transient
        # workflow's scratch files cannot be accidentally deleted.
        scratch_dirs = os.listdir(root_path)
        all_tasks = [task for task in riw.inspect_worker_tasks()]
        total_size = 0
        for transient_name in scratch_dirs:
            scratch_path = os.path.join(os.path.realpath(root_path), transient_name)
            dir_size = get_directory_size(scratch_path)
            total_size += dir_size
            # If there is an active or queued task with the transient's name as the argument,
            # the transient workflow is still processing.
            if [task for task in all_tasks if task['args'].find(transient_name) >= 0]:
                logger.debug(f'''["{transient_name}"] is queued or active. Skipping.''')
                continue
            # If the workflow is not queued or active, purge the scratch files.
            log_msg = f'''["{transient_name}"] Purging scratch files ({dir_size} bytes): "{scratch_path}"'''
            if dry_run:
                logger.info(f'''{log_msg} [dry-run]''')
            else:
                logger.info(log_msg)
                rmtree(scratch_path, ignore_errors=True)

    def run_process(self):
        """
        Run garbage collector.
        """
        self.prune_workflow_scratch_dirs(settings.CUTOUT_ROOT)
        self.prune_workflow_scratch_dirs(settings.SED_OUTPUT_ROOT)

    @property
    def task_name(self):
        return "Garbage collector"

    @property
    def task_frequency_seconds(self):
        return 3600

    @property
    def task_initially_enabled(self):
        return True


class RetriggerIncompleteWorkflows(SystemTaskRunner):
    def reset_workflow_if_not_processing(self, transient, worker_tasks, reset_failed=False):
        # If there is an active or queued task with the transient's name as the argument,
        # the transient workflow is still processing.
        if [task for task in worker_tasks if task['args'].find(transient.name) >= 0]:
            logger.debug(f'''Workflow for transient "{transient.name}" is queued or running.''')
            return False
        logger.debug(f'''Detected stalled workflow for transient "{transient.name}". '''
                     '''Resetting "processing" statuses to "not processed"...''')
        # Reset any workflow tasks with errant "processing" status to "not processed" so they will be executed.
        processing_status = Status.objects.get(message__exact="processing")
        not_processed_status = Status.objects.get(message__exact="not processed")
        processing_tasks = [task for task in TaskRegister.objects.filter(transient__exact=transient)
                            if task.status == processing_status]
        failed_tasks = []
        if reset_failed:
            failed_tasks = [task for task in TaskRegister.objects.filter(transient__exact=transient)
                            if task.status.type == 'error']
        for task in processing_tasks + failed_tasks:
            task.status = not_processed_status
            task.save()
        return True

    def inspect_worker_tasks(self):
        inspect = app.control.inspect()
        all_worker_tasks = []
        # Query the task workers to collect the name and arguments for all the queued and active tasks.
        for inspect_func in [inspect.active, inspect.scheduled, inspect.reserved]:
            items = inspect_func(safe=True).items()
            tasks = [task for worker, worker_tasks in items for task in worker_tasks]
            all_worker_tasks.extend([{'name': task['name'], 'args': str(task['args'])} for task in tasks])
        return all_worker_tasks

    def run_process(self):
        """
        Retrigger incomplete workflows.
        """

        all_worker_tasks = self.inspect_worker_tasks()
        # Iterate over incomplete transient workflows and retrigger stalled
        for incomplete_transient in Transient.objects.filter(Q(progress__lt=100) | Q(processing_status='processing')):
            logger.debug(f'''Analyzing incomplete transient workflow "{incomplete_transient.name}"...''')
            if self.reset_workflow_if_not_processing(incomplete_transient, all_worker_tasks):
                transient_workflow.delay(incomplete_transient.name)

    @property
    def task_name(self):
        return "Retrigger incomplete workflows"

    @property
    def task_frequency_seconds(self):
        return 1200

    @property
    def task_initially_enabled(self):
        return True


@shared_task(
    time_limit=task_time_limit,
    soft_time_limit=task_soft_time_limit,
)
def retrigger_incomplete_workflows():
    RetriggerIncompleteWorkflows().run_process()


class TrimTransientImages(SystemTaskRunner):
    def run_process(self):
        """
        Updates the processing status for all transients.
        """
        transients = Transient.objects.filter(image_trim_status="ready")

        for transient in transients:
            trim_images(transient)

    @property
    def task_name(self):
        return "Trim transient images"

    @property
    def task_frequency_seconds(self):
        return 3600

    @property
    def task_initially_enabled(self):
        return True


# Periodic tasks
@shared_task(
    time_limit=task_time_limit,
    soft_time_limit=task_soft_time_limit,
)
def trim_transient_images():
    TrimTransientImages().run_process()


@shared_task(
    time_limit=task_time_limit,
    soft_time_limit=task_soft_time_limit,
    bind=True,
    base=AbortableTask,
)
def tns_data_ingestion(self):
    def get_all_active_tasks():
        inspect = app.control.inspect()
        active_task_info = inspect.active(safe=True)
        all_active_tasks = []
        for worker, worker_active_tasks in active_task_info.items():
            logger.debug(f'''{worker}: {worker_active_tasks}''')
            all_active_tasks.extend(worker_active_tasks)
        logger.debug(f'''active tasks: {len(all_active_tasks)}''')
        return all_active_tasks
    # Ensure that there are no concurrent executions of the TNS ingestion to avoid exceeding the TNS API rate limits.
    # Use the Celery app control system to list all active tns_data_ingestion tasks, and only contact TNS if there are
    # no running instances. Running or stalled instances that are older than the TNS_INGEST_TIMEOUT value should be
    # aborted and terminated so they do not permanently block the ingest; however, the methods available to terminate
    # these processes in Celery are unreliable, so additional monitoring may be necessary.
    task_name = 'host.system_tasks.tns_data_ingestion'
    task_id = self.request.id
    all_active_tasks = get_all_active_tasks()
    active_tasks = [task for task in all_active_tasks if task['name'] == task_name and task['id'] != task_id]
    time_threshold = datetime.now(timezone.utc) - timedelta(seconds=settings.TNS_INGEST_TIMEOUT)
    # Attempt to abort expired tasks
    for task in active_tasks:
        time_start = datetime.fromtimestamp(task['time_start'], tz=timezone.utc)
        if time_start < time_threshold:
            logger.debug(f'''Active task {task['id']} has expired: {time_start.strftime('%Y/%m/%d %H:%M:%S')}''')
            logger.info(f'''Aborting expired task {task['id']}...''')
            abortable_task = AbortableAsyncResult(task['id'])
            abortable_task.abort()
            logger.info(f'''Revoking expired task {task['id']}...''')
            app.control.terminate(task['id'], signal='SIGKILL')
    # If there is still an active task other than this current task, abort.
    if [task for task in get_all_active_tasks() if task['name'] == task_name and task['id'] != task_id]:
        # # When testing TNS query mutex locking mechanism, use the following line instead to allow some concurrency:
        # if len([task for task in get_all_active_tasks() if task['name'] == task_name and task['id'] != task_id]) > 2:
        logger.info(f'''There is already an active "{task_name}" task. Aborting.''')
        return
    # Run the TNS ingestion
    TNSDataIngestion().run_process()


@shared_task(
    time_limit=task_time_limit,
    soft_time_limit=task_soft_time_limit,
)
def initialize_transient_task():
    InitializeTransientTasks().run_process()


@shared_task(
    time_limit=task_time_limit,
    soft_time_limit=task_soft_time_limit,
)
def snapshot_task_register():
    SnapshotTaskRegister().run_process()


@shared_task(
    time_limit=task_time_limit,
    soft_time_limit=task_soft_time_limit,
)
def ingest_missed_tns_transients():
    IngestMissedTNSTransients().run_process()

<<<<<<< HEAD
class PruneUsageDatabase(SystemTaskRunner):
    def run_process(self):
        """
        For pruning the usage database and uploading the compressed data to an object store.
        """
        logs = UsageMetricsLogs.objects.all()
        logs_json = serializers.serialize("json", logs)
        content = logs_json.encode()
        timestamp = datetime.now(tz=timezone.utc).strftime("%Y-%m-%d-%H-%M-%S")
        file_path = f"logs-{timestamp}.json.gz"
        object_key = object_key = os.path.join(settings.S3_LOGS_PATH, file_path)
        with gzip.open(file_path, "wb") as f:
            f.write(content)
        s3 = ObjectStore()
        s3.put_object(path=object_key, file_path=file_path)
        try:
            os.remove(file_path)
        except:
            logger.info(f'''{file_path} does not exist???''')
        logs.delete()

    @property
    def task_name(self):
        return "Prune Usage Database Table"
    @property
    def task_frequency_seconds(self):
        return 60                                       # CHANGE TO 3600 IN PROD
    @property
    def task_initially_enabled(self):
        return True
=======
>>>>>>> c91ab836

@shared_task(
    time_limit=task_time_limit,
    soft_time_limit=task_soft_time_limit,
)
<<<<<<< HEAD
def prune_usage_database_table():
    PruneUsageDatabase().run_process()
=======
def garbage_collector():
    GarbageCollector().run_process()
>>>>>>> c91ab836
<|MERGE_RESOLUTION|>--- conflicted
+++ resolved
@@ -415,7 +415,6 @@
 def ingest_missed_tns_transients():
     IngestMissedTNSTransients().run_process()
 
-<<<<<<< HEAD
 class PruneUsageDatabase(SystemTaskRunner):
     def run_process(self):
         """
@@ -446,17 +445,18 @@
     @property
     def task_initially_enabled(self):
         return True
-=======
->>>>>>> c91ab836
-
-@shared_task(
-    time_limit=task_time_limit,
-    soft_time_limit=task_soft_time_limit,
-)
-<<<<<<< HEAD
+
+@shared_task(
+    time_limit=task_time_limit,
+    soft_time_limit=task_soft_time_limit,
+)
 def prune_usage_database_table():
     PruneUsageDatabase().run_process()
-=======
+
+
+@shared_task(
+    time_limit=task_time_limit,
+    soft_time_limit=task_soft_time_limit,
+)
 def garbage_collector():
-    GarbageCollector().run_process()
->>>>>>> c91ab836
+    GarbageCollector().run_process()