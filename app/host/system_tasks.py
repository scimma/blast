import glob
import shutil

from celery import shared_task
from dateutil import parser
from django.conf import settings
from django.db.models import Q
from datetime import datetime, timedelta, timezone
from host.base_tasks import initialise_all_tasks_status
from host.base_tasks import SystemTaskRunner
from host.base_tasks import task_soft_time_limit
from host.base_tasks import task_time_limit
from host.workflow import reprocess_transient
from host.workflow import transient_workflow
from host.trim_images import trim_images
from app.celery import app
from celery.contrib.abortable import AbortableTask, AbortableAsyncResult

from .models import Status
from .models import TaskRegister
from .models import TaskRegisterSnapshot
from .models import Transient
from .transient_name_server import get_daily_tns_staging_csv
from .transient_name_server import get_tns_credentials
from .transient_name_server import get_transients_from_tns
from .transient_name_server import tns_staging_blast_transient
from .transient_name_server import tns_staging_file_date_name
from .transient_name_server import update_blast_transient
from host.log import get_logger
logger = get_logger(__name__)


class TNSDataIngestion(SystemTaskRunner):
    def run_process(self, interval_minutes=200):
        print("TNS STARTED")
        # # When testing periodic task management and behavior, use this short-circuit to avoid contacting TNS.
        # # START TESTING SHORT CIRCUIT
        # import random
        # sleep_time = random.choice([8, 12, 43, 43])
        # print(f'Sleeping {sleep_time} seconds...')
        # sleep(sleep_time)
        # print("TNS COMPLETED")
        # return
        # # END TESTING SHORT CIRCUIT
        now = datetime.now(timezone.utc)
        time_delta = timedelta(minutes=interval_minutes)
        tns_credentials = get_tns_credentials()
        transients_from_tns = get_transients_from_tns(
            now - time_delta, tns_credentials=tns_credentials
        )
        print("TNS DONE")
        saved_transients = Transient.objects.all()
        count = 0
        for transient_from_tns in transients_from_tns:
            print(transient_from_tns.name)

            # If the transient has not already been ingested, save the TNS
            # data and proceed to the next transient
            saved_transient = saved_transients.filter(name__exact=transient_from_tns.name)
            if not saved_transient:
                transient_from_tns.save()
                count += 1
                continue
            # If the transient was previously ingested, compare to the incoming TNS data.
            saved_transient = saved_transient[0]

            # Determine if the redshift value changed or was added.
            redshift_updated = False
            if transient_from_tns.redshift:
                redshift_updated = \
                    not saved_transient.redshift or \
                    saved_transient.redshift != transient_from_tns.redshift

            # Determine if the timestamps are different.
            saved_timestamp = saved_transient.public_timestamp.replace(tzinfo=None)
            tns_timestamp = parser.parse(transient_from_tns.public_timestamp)
            identical_timestamps = saved_timestamp - tns_timestamp == timedelta(0)
            # If the timestamps are identical and there was no redshift update, skip to the next TNS transient.
            if identical_timestamps and not redshift_updated:
                continue

            # Update the saved transient data with the latest TNS data
            saved_transient.tns_id = transient_from_tns.tns_id
            saved_transient.ra_deg = transient_from_tns.ra_deg
            saved_transient.dec_deg = transient_from_tns.dec_deg
            saved_transient.tns_prefix = transient_from_tns.tns_prefix
            saved_transient.public_timestamp = transient_from_tns.public_timestamp
            saved_transient.spectroscopic_class = transient_from_tns.spectroscopic_class
            saved_transient.redshift = transient_from_tns.redshift
            # Reinitialize the transient state so that its processing workflow will run again if necessary.
            saved_transient.tasks_initialized = False
            saved_transient.save()

            # If the redshift value was updated, reprocess the entire workflow.
            if redshift_updated:
                reprocess_transient(slug=saved_transient.name)

        print(f"Added {count} new transients")
        print("TNS UPLOADED")

    @property
    def task_name(self):
        return "TNS data ingestion"

    @property
    def task_frequency_seconds(self):
        return 240

    @property
    def task_initially_enabled(self):
        return True


class InitializeTransientTasks(SystemTaskRunner):
    def run_process(self):
        """
        Initializes all task in the database to not processed for new transients.
        """

        uninitialized_transients = Transient.objects.filter(
            tasks_initialized__exact="False"
        )
        for transient in uninitialized_transients:
            initialise_all_tasks_status(transient)
            transient.tasks_initialized = "True"
            transient.save()
            transient_workflow.delay(transient.name)

    @property
    def task_name(self):
        return "Initialize transient task"


class IngestMissedTNSTransients(SystemTaskRunner):
    def run_process(self):
        """
        Gets missed transients from tns and update them using the daily staging csv
        """
        yesterday = datetime.now(timezone.utc) - timedelta(days=1)
        date_string = tns_staging_file_date_name(yesterday)
        data = get_daily_tns_staging_csv(
            date_string,
            tns_credentials=get_tns_credentials(),
            save_dir=settings.TNS_STAGING_ROOT,
        )
        saved_transients = Transient.objects.all()

        for _, transient in data.iterrows():
            # if transient exists update it
            try:
                blast_transient = saved_transients.get(
                    name__exact=transient["name"])
                update_blast_transient(blast_transient, transient)
            # if transient does not exist add it
            except Transient.DoesNotExist:
                blast_transient = tns_staging_blast_transient(transient)
                blast_transient.save()
                transient_workflow.delay(transient.name)

    @property
    def task_name(self):
        return "Ingest missed TNS transients"

    @property
    def task_initially_enabled(self):
        return False


class SnapshotTaskRegister(SystemTaskRunner):
    def run_process(self, interval_minutes=100):
        """
        Takes snapshot of task register for diagnostic purposes.
        """
        transients = Transient.objects.all()
        total, completed, waiting, not_completed = 0, 0, 0, 0

        for transient in transients:
            total += 1
            if transient.progress == 100:
                completed += 1
            if transient.progress == 0:
                waiting += 1
            if transient.progress < 100 and transient.progress > 0:
                not_completed += 1

        now = datetime.now(timezone.utc)

        for aggregate, label in zip(
            [not_completed, total, completed, waiting],
            ["not completed", "total", "completed", "waiting"],
        ):
            TaskRegisterSnapshot.objects.create(
                time=now, number_of_transients=aggregate, aggregate_type=label
            )

    @property
    def task_name(self):
        return "Snapshot task register"


class RetriggerIncompleteWorkflows(SystemTaskRunner):
    def reset_workflow_if_not_processing(self, transient, worker_tasks):
        # If there is an active or queued task with the transient's name as the argument,
        # the transient workflow is still processing.
        if [task for task in worker_tasks if task['args'].find(transient.name) >= 0]:
            logger.debug(f'''Workflow for transient "{transient.name}" is queued or running.''')
            return False
        logger.debug(f'''Detected stalled workflow for transient "{transient.name}". '''
                     '''Resetting "processing" statuses to "not processed"...''')
        # Reset any workflow tasks with errant "processing" status to "not processed" so they will be executed.
        processing_status = Status.objects.get(message__exact="processing")
        not_processed_status = Status.objects.get(message__exact="not processed")
        processing_tasks = [task for task in TaskRegister.objects.filter(transient__exact=transient)
                            if task.status == processing_status]
        for task in processing_tasks:
            task.status = not_processed_status
            task.save()
        return True

    def inspect_worker_tasks(self):
        inspect = app.control.inspect()
        all_worker_tasks = []
        # Query the task workers to collect the name and arguments for all the queued and active tasks.
        for inspect_func in [inspect.active, inspect.scheduled, inspect.reserved]:
            items = inspect_func(safe=True).items()
            tasks = [task for worker, worker_tasks in items for task in worker_tasks]
            all_worker_tasks.extend([{'name': task['name'], 'args': str(task['args'])} for task in tasks])
        return all_worker_tasks

    def run_process(self):
        """
        Retrigger incomplete workflows.
        """

        all_worker_tasks = self.inspect_worker_tasks()
        # Iterate over incomplete transient workflows and retrigger stalled
        for incomplete_transient in Transient.objects.filter(Q(progress__lt=100) | Q(processing_status='processing')):
            logger.debug(f'''Analyzing incomplete transient workflow "{incomplete_transient.name}"...''')
            if self.reset_workflow_if_not_processing(incomplete_transient, all_worker_tasks):
                transient_workflow.delay(incomplete_transient.name)

    @property
    def task_name(self):
        return "Retrigger incomplete workflows"

    @property
    def task_frequency_seconds(self):
        return 1200

    @property
    def task_initially_enabled(self):
        return True


@shared_task(
    time_limit=task_time_limit,
    soft_time_limit=task_soft_time_limit,
)
def retrigger_incomplete_workflows():
    RetriggerIncompleteWorkflows().run_process()


class TrimTransientImages(SystemTaskRunner):
    def run_process(self):
        """
        Updates the processing status for all transients.
        """
        transients = Transient.objects.filter(image_trim_status="ready")

        for transient in transients:
            trim_images(transient)

    @property
    def task_name(self):
        return "Trim transient images"

    @property
    def task_frequency_seconds(self):
        return 3600

    @property
    def task_initially_enabled(self):
        return True


# Periodic tasks
@shared_task(
    time_limit=task_time_limit,
    soft_time_limit=task_soft_time_limit,
)
def trim_transient_images():
    TrimTransientImages().run_process()


@shared_task(
    time_limit=task_time_limit,
    soft_time_limit=task_soft_time_limit,
    bind=True,
    base=AbortableTask,
)
def tns_data_ingestion(self):
    def get_all_active_tasks():
        inspect = app.control.inspect()
        active_task_info = inspect.active(safe=True)
        all_active_tasks = []
        for worker, worker_active_tasks in active_task_info.items():
            logger.debug(f'''{worker}: {worker_active_tasks}''')
            all_active_tasks.extend(worker_active_tasks)
        logger.debug(f'''active tasks: {len(all_active_tasks)}''')
        return all_active_tasks
    # Ensure that there are no concurrent executions of the TNS ingestion to avoid exceeding the TNS API rate limits.
    # Use the Celery app control system to list all active tns_data_ingestion tasks, and only contact TNS if there are
    # no running instances. Running or stalled instances that are older than the TNS_INGEST_TIMEOUT value should be
    # aborted and terminated so they do not permanently block the ingest; however, the methods available to terminate
    # these processes in Celery are unreliable, so additional monitoring may be necessary.
    task_name = 'host.system_tasks.tns_data_ingestion'
    task_id = self.request.id
    all_active_tasks = get_all_active_tasks()
    active_tasks = [task for task in all_active_tasks if task['name'] == task_name and task['id'] != task_id]
    time_threshold = datetime.now(timezone.utc) - timedelta(seconds=settings.TNS_INGEST_TIMEOUT)
    # Attempt to abort expired tasks
    for task in active_tasks:
        time_start = datetime.fromtimestamp(task['time_start'], tz=timezone.utc)
        if time_start < time_threshold:
            logger.debug(f'''Active task {task['id']} has expired: {time_start.strftime('%Y/%m/%d %H:%M:%S')}''')
            logger.info(f'''Aborting expired task {task['id']}...''')
            abortable_task = AbortableAsyncResult(task['id'])
            abortable_task.abort()
            logger.info(f'''Revoking expired task {task['id']}...''')
            app.control.terminate(task['id'], signal='SIGKILL')
    # If there is still an active task other than this current task, abort.
    if [task for task in get_all_active_tasks() if task['name'] == task_name and task['id'] != task_id]:
        # # When testing TNS query mutex locking mechanism, use the following line instead to allow some concurrency:
        # if len([task for task in get_all_active_tasks() if task['name'] == task_name and task['id'] != task_id]) > 2:
        logger.info(f'''There is already an active "{task_name}" task. Aborting.''')
        return
    # Run the TNS ingestion
    TNSDataIngestion().run_process()


@shared_task(
    time_limit=task_time_limit,
    soft_time_limit=task_soft_time_limit,
)
def initialize_transient_task():
    InitializeTransientTasks().run_process()


@shared_task(
    time_limit=task_time_limit,
    soft_time_limit=task_soft_time_limit,
)
def snapshot_task_register():
    SnapshotTaskRegister().run_process()


@shared_task(
    time_limit=task_time_limit,
    soft_time_limit=task_soft_time_limit,
)
<<<<<<< HEAD
def log_transient_processing_status():
    LogTransientProgress().run_process()
=======
def delete_ghost_files():
    DeleteGHOSTFiles().run_process()
>>>>>>> 765cbbb2


@shared_task(
    time_limit=task_time_limit,
    soft_time_limit=task_soft_time_limit,
)
def ingest_missed_tns_transients():
    IngestMissedTNSTransients().run_process()<|MERGE_RESOLUTION|>--- conflicted
+++ resolved
@@ -1,6 +1,3 @@
-import glob
-import shutil
-
 from celery import shared_task
 from dateutil import parser
 from django.conf import settings
@@ -358,18 +355,5 @@
     time_limit=task_time_limit,
     soft_time_limit=task_soft_time_limit,
 )
-<<<<<<< HEAD
-def log_transient_processing_status():
-    LogTransientProgress().run_process()
-=======
-def delete_ghost_files():
-    DeleteGHOSTFiles().run_process()
->>>>>>> 765cbbb2
-
-
-@shared_task(
-    time_limit=task_time_limit,
-    soft_time_limit=task_soft_time_limit,
-)
 def ingest_missed_tns_transients():
     IngestMissedTNSTransients().run_process()