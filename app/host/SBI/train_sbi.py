--- conflicted
+++ resolved
@@ -296,7 +296,6 @@
                 list_phot_single = np.append(list_phot_single, [phot_random, phot_err])
             list_phot.append(list_phot_single)
             print(len(list_phot))
-<<<<<<< HEAD
 
         save_phot = True
         if save_phot:
@@ -313,12 +312,6 @@
 
 
         x_train = np.array(list_thetas); y_train = np.array(list_phot)
-        #import pdb; pdb.set_trace()
-=======
-        x_train = np.array(list_thetas)
-        y_train = np.array(list_phot)
-        # import pdb; pdb.set_trace()
->>>>>>> ae738386
         # now do the training
         anpe = Inference.SNPE(
             density_estimator=Ut.posterior_nn(
@@ -340,26 +333,9 @@
         pickle.dump(anpe._summary, open(fsumm, "wb"))
         print(anpe._summary)
 
-<<<<<<< HEAD
 
         print('Finished.')
-=======
-        save_phot = True
-        if save_phot:
-            hf_phot = h5py.File("host/SBI/sbi_phot.h5", "w")
-            hf_phot.create_dataset("wphot", data=obs["phot_wave"])
-            hf_phot.create_dataset("phot", data=list_phot)
-            hf_phot.create_dataset("mfrac", data=list_mfrac)
-            hf_phot.create_dataset("theta", data=list_thetas)
-
-            try:
-                hf_phot.close()
-            except (AttributeError):
-                pass
-
-            print("Finished.")
-
->>>>>>> ae738386
+
 
 if __name__ == "__main__":
     ts = TrainSBI()
