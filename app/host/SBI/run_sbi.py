--- conflicted
+++ resolved
@@ -144,14 +144,7 @@
         dtype=str,
     )[1:]:
         print(transient_name)
-<<<<<<< HEAD
-        #if transient_name != '2020fhs': continue
-        
-=======
-        if transient_name != "2020fhs":
-            continue
 
->>>>>>> a08d3e1f
         np.random.seed(200)  # make results reproducible
         pobs = build_obs(Transient.objects.get(name=transient_name), "global")
 
