--- conflicted
+++ resolved
@@ -169,11 +169,6 @@
     if filter.image_pixel_units == 'counts/sec':
         zpt = filter.magnitude_zero_point
     else:
-<<<<<<< HEAD
-        uncalibrated_flux = uncalibrated_pixel_data
-=======
-        print(image[0].header['EXPTIME'])
->>>>>>> d36be77a
         zpt = filter.magnitude_zero_point + 2.5*np.log10(image[0].header['EXPTIME'])
         
     flux = flux_to_mJy_flux(uncalibrated_flux, zpt)
