--- conflicted
+++ resolved
@@ -124,7 +124,6 @@
         except model.DoesNotExist:
             model.objects.create(**object_data)
 
-<<<<<<< HEAD
     @property
     def task_frequency_seconds(self):
         return 60.0
@@ -133,8 +132,6 @@
     def task_function_name(self):
         return "host." + self._task_name().replace(" ", "_").lower()
 
-=======
->>>>>>> 367f1082
     def run_process(self):
         """
         Runs task runner process.
