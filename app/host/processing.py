# Modelus to manage to processing of tasks for transients
from abc import ABC
from abc import abstractmethod
from time import process_time

from astropy.io import fits
from django.utils import timezone

from .cutouts import download_and_save_cutouts
from .ghost import run_ghost
from .host_utils import construct_aperture
from .host_utils import do_aperture_photometry
from .host_utils import query_ned
from .models import Aperture
from .models import AperturePhotometry
from .models import Cutout
from .models import Status
from .models import Task
from .models import TaskRegister
from .models import Transient

class TaskRunner(ABC):
    """
    Abstract base class for a task runner.

    Attributes:
        processing_status (models.Status): Status of the task while runner is
            running a task.
        task_register (model.TaskRegister): Register of task for the runner to
            process.
        failed_status (model.Status): Status of the task is if the runner fails.
        prerequisites (dict): Prerequisite tasks and statuses required for the
            runner to process.
        task (str): Name of the task the runner alters the status of.
    """

    def __init__(self):
        """
        Initialized method which sets up the task runner.
        """
        self.processing_status = Status.objects.get(message__exact="processing")
        self.task_register = TaskRegister.objects.all()
        self.failed_status = Status.objects.get(
            message__exact=self._failed_status_message()
        )
        self.prerequisites = self._prerequisites()
        self.task = Task.objects.get(name__exact=self._task_name())

    def find_register_items_meeting_prerequisites(self):
        """
        Finds the register items meeting the prerequisites.

        Returns:
            (QuerySet): Task register items meeting prerequisites.
        """

        current_transients = Transient.objects.all()

        for task_name, status_message in self.prerequisites.items():
            task = Task.objects.get(name__exact=task_name)
            status = Status.objects.get(message__exact=status_message)

            current_transients = current_transients & Transient.objects.filter(
                taskregister__task=task, taskregister__status=status
            )

        return self.task_register.filter(
            transient__in=list(current_transients), task=self.task
        )

    def _select_highest_priority(self, register):
        """
        Select highest priority task by finding the one with the oldest
        transient timestamp.

        Args:
            register (QuerySet): register of tasks to select from.
        Returns:
            register item (model.TaskRegister): highest priority register item.
        """
        return register.order_by("transient__public_timestamp")[0]

    def select_register_item(self):
        """
        Selects register item to be processed by task runner.

        Returns:
            register item (models.TaskRegister): returns item is one exists,
                returns None otherwise.
        """
        register = self.find_register_items_meeting_prerequisites()
        return self._select_highest_priority(register) if register.exists() else None

    def run_process(self):
        """
        Runs task runner process.
        """
        task_register_item = self.select_register_item()

        if task_register_item is not None:
            update_status(task_register_item, self.processing_status)
            transient = task_register_item.transient

            start_time = process_time()

            try:
                status = self._run_process(transient)
            except:
                status = self.failed_status
                raise

            end_time = process_time()

            update_status(task_register_item, status)
            processing_time = round(end_time-start_time, 2)
            task_register_item.last_processing_time_seconds = processing_time
            task_register_item.save()

    @abstractmethod
    def _run_process(self, transient):
        """
        Run process function to be implemented by child classes.

        Args:
            transient (models.Transient): transient for the task runner to
                process
        Returns:
            runner status (models.Status): status of the task after the task
                runner has completed.
        """
        pass

    @abstractmethod
    def _prerequisites(self):
        """
        Task prerequisites to be implemented by child classes.

        Returns:
            prerequisites (dict): key is the name of the task, value is the task
                status.
        """
        pass

    @abstractmethod
    def _task_name(self):
        """
        Name of the task the task runner works on.

        Returns:
            task name (str): Name of the task the task runner is to work on.
        """
        pass

    @abstractmethod
    def _failed_status_message(self):
        """
        Message of the failed status.

        Returns:
            failed message (str): Name of the message of the failed status.
        """
        pass


class GhostRunner(TaskRunner):
    """
    TaskRunner to run the GHOST matching algorithm.
    """

    def _prerequisites(self):
        """
        Only prerequisite is that the host match task is not processed.
        """
        return {"Host Match": "not processed"}

    def _task_name(self):
        """
        Task status to be altered is host match.
        """
        return "Host match"

    def _failed_status_message(self):
        """
        Failed status is no GHOST match status.
        """
        return "no GHOST match"

    def _run_process(self, transient):
        """
        Run the GHOST matching algorithm.
        """
        host = run_ghost(transient)

        if host is not None:
            host.save()
            transient.host = host
            transient.save()
            status = Status.objects.get(message__exact="processed")
        else:
            status = Status.objects.get(message__exact="no ghost match")

        return status


class ImageDownloadRunner(TaskRunner):
    """Task runner to dowload cutout images"""

    def _prerequisites(self):
        """
        No prerequisites
        """
        return {"Cutout download": "not processed"}

    def _task_name(self):
        """
        Task status to be altered is host match.
        """
        return "Cutout download"

    def _failed_status_message(self):
        """
        Failed status is no GHOST match status.
        """
        return "failed"

    def _run_process(self, transient):
        """
        Download cutout images
        """
        status = Status.objects.get(message__exact="processed")
        download_and_save_cutouts(transient)
        return status


class GlobalApertureConstructionRunner(TaskRunner):
    """Task runner to construct apertures from the cutout download"""

    def _prerequisites(self):
        """
        Need both the Cutout and Host match to be processed
        """
        return {"Cutout download": "processed", "Host Match": "processed",
                "Global aperture construction": "not processed"}

    def _task_name(self):
        """
        Task status to be altered is host match.
        """
        return "Global aperture construction"

    def _failed_status_message(self):
        """
        Failed status if not aperture is found
        """
        return "failed"

    def _select_cutout_aperture(self, cutouts):
        """
        Select cutout for aperture
        """
        filter_names = ["PanSTARRS_g", "PanSTARRS_r", "PanSTARRS_i",
                        "SDSS_r", "SDSS_i", "SDSS_g", "DES_r",
                        "DES_i","DES_g","2MASS_H"]

        choice = 0
        filter_choice = filter_names[choice]

        while not cutouts.filter(filter__name=filter_choice).exists():
            choice += 1
            filter_choice = filter_names[choice]

        return cutouts.filter(filter__name=filter_choice)


    def _run_process(self, transient):
        """Code goes here"""

        cutouts = Cutout.objects.filter(transient=transient)
        aperture_cutout  = self._select_cutout_aperture(cutouts)

        #if not aperture_cutout.exists():
        #    return self._failed_status_message()

        image = fits.open(aperture_cutout[0].fits.name)
        aperture = construct_aperture(image, transient.host.sky_coord)

        Aperture.objects.create(
            name=f'{aperture_cutout[0].name}_global',
            cutout=aperture_cutout[0],
            orientation=aperture.theta.value,
            ra_deg=aperture.positions.ra.degree,
            dec_deg=aperture.positions.dec.degree,
            semi_major_axis_arcsec=aperture.a.value,
            semi_minor_axis_arcsec=aperture.b.value,
            transient=transient,
            type="global")

        return Status.objects.get(message__exact="processed")


class LocalAperturePhotometry(TaskRunner):
    """Task Runner to perform local aperture photometry around host"""

    def _prerequisites(self):
        """
        Need both the Cutout and Host match to be processed
        """
        return {"Cutout download": "processed",
                "Local aperture photometry": "not processed"}

    def _task_name(self):
        """
        Task status to be altered is Local Aperture photometry
        """
        return "Local aperture photometry"

    def _failed_status_message(self):
        """
        Failed status if not aperture is found
        """
        return "failed"

    def _run_process(self, transient):
        """Code goes here"""

        aperture = Aperture(
            name=f'{transient.name}_local',
            orientation=0.0,
            ra_deg=transient.sky_coord.ra.degree,
            dec_deg=transient.sky_coord.dec.degree,
            semi_major_axis_arcsec=1.0,
            semi_minor_axis_arcsec=1.0,
            transient=transient,
            type="local")
        aperture.save()

        cutouts = Cutout.objects.filter(transient=transient)

        for cutout in cutouts:
            image = fits.open(cutout.fits.name)
            flux = do_aperture_photometry(image, aperture.sky_aperture, cutout.filter)
            AperturePhotometry.objects.create(
                aperture=aperture,
                transient=transient,
                filter=cutout.filter,
                flux=flux,
            )

        return Status.objects.get(message__exact="processed")

class GlobalAperturePhotometry(TaskRunner):
    """Task Runner to perform local aperture photometry around host"""

    def _prerequisites(self):
        """
        Need both the Cutout and Host match to be processed
        """
        return {"Cutout download": "processed",
                "Global aperture construction": "processed",
                "Global aperture photometry": "not processed"}

    def _task_name(self):
        """
        Task status to be altered is Local Aperture photometry
        """
        return "Global aperture photometry"

    def _failed_status_message(self):
        """
        Failed status if not aperture is found
        """
        return "failed"

    def _run_process(self, transient):
        """Code goes here"""

        aperture = Aperture.objects.filter(transient=transient,type="global")
        cutouts = Cutout.objects.filter(transient=transient)

        for cutout in cutouts:
            image = fits.open(cutout.fits.name)
            flux = do_aperture_photometry(image, aperture[0].sky_aperture, cutout.filter)


            AperturePhotometry.objects.create(
                aperture=aperture[0],
                transient=transient,
                filter=cutout.filter,
                flux=flux,
            )

        return Status.objects.get(message__exact="processed")


class HostInformation(TaskRunner):
    """Task Runner to gather host information from NED"""

    def _prerequisites(self):
        """
        Need both the Cutout and Host match to be processed
        """
        return {"Host match": "processed",
                "Host information": "not processed"}

    def _task_name(self):
        """
        Task status to be altered is Local Aperture photometry
        """
        return "Host information"

    def _failed_status_message(self):
        """
        Failed status if not aperture is found
        """
        return "failed"

    def _run_process(self, transient):
        """Code goes here"""

        host = transient.host
        galaxy_ned_data = query_ned(host.sky_coord)

        if galaxy_ned_data['redshift'] is not None:
            host.redshift = galaxy_ned_data['redshift']
            host.save()
            status = Status.objects.get(message__exact="processed")
        else:
            status = Status.objects.get(message_exact="no host NED data")

        return status

class Prospector(TaskRunner):
    """Task Runner to run host galaxy inference with prospector"""

    def _prerequisites(self):
        """
        Need both the Cutout and Host match to be processed
        """
        return {"Host match": "processed",
                "Host information": "not processed"}

    def _task_name(self):
        """
        Task status to be altered is Local Aperture photometry
        """
        return "Global host SED inference"

    def _failed_status_message(self):
        """
        Failed status if not aperture is found
        """
        return "failed"

    def _run_process(self, transient):
        """Code goes here"""
<<<<<<< HEAD

=======
>>>>>>> 2b570e65
        pass


def update_status(task_status, updated_status):
    """
    Update the processing status of a task.

    Parameters:
        task_status (models.TaskProcessingStatus): task processing status to be
            updated.
        updated_status (models.Status): new status to update the task with.
    Returns:
        None: Saves the new updates to the backend.
    """
    task_status.status = updated_status
    task_status.last_modified = timezone.now()
    task_status.save()


def initialise_all_tasks_status(transient):
    """
    Set all available tasks for a transient to not processed.

    Parameters:
        transient (models.Transient): Transient to have all of its task status
            initialized.
    Returns:
        None: Saves the new updates to the backend.
    """
    tasks = Task.objects.all()
    not_processed = Status.objects.get(message__exact="not processed")

    for task in tasks:
        task_status = TaskRegister(task=task, transient=transient)
        update_status(task_status, not_processed)<|MERGE_RESOLUTION|>--- conflicted
+++ resolved
@@ -453,10 +453,6 @@
 
     def _run_process(self, transient):
         """Code goes here"""
-<<<<<<< HEAD
-
-=======
->>>>>>> 2b570e65
         pass
 
 
