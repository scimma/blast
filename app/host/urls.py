import os

from django.urls import path

from . import views

base_path = os.environ.get("BASE_PATH", "").strip("/")
if base_path != "":
    base_path = f"""{base_path}/"""
urlpatterns = [
    path(f"""{base_path}transients/""", views.transient_list),
    path(f"""{base_path}analytics/""", views.analytics),
    path(f"""{base_path}transients/<slug:slug>/""", views.results),
    path(f"""{base_path}acknowledgements/""", views.acknowledgements),
    path(f"""{base_path}""", views.home),
<<<<<<< HEAD
    path(f"""{base_path}flower/""", views.flower_view)
]
=======
    path(f"""{base_path}flower/""", views.flower_view),
]
>>>>>>> a72ecc88
<|MERGE_RESOLUTION|>--- conflicted
+++ resolved
@@ -13,10 +13,5 @@
     path(f"""{base_path}transients/<slug:slug>/""", views.results),
     path(f"""{base_path}acknowledgements/""", views.acknowledgements),
     path(f"""{base_path}""", views.home),
-<<<<<<< HEAD
     path(f"""{base_path}flower/""", views.flower_view)
 ]
-=======
-    path(f"""{base_path}flower/""", views.flower_view),
-]
->>>>>>> a72ecc88
