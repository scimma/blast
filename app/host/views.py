from django.contrib.auth.decorators import user_passes_test
from django.contrib.auth.mixins import UserPassesTestMixin
from django.http import HttpResponse
from django.shortcuts import render
from django.urls import re_path
from revproxy.views import ProxyView

from .forms import ImageGetForm
from .forms import TransientSearchForm
from .host_utils import select_aperture
from .models import Acknowledgement
from .models import Aperture
from .models import AperturePhotometry
from .models import Cutout
from .models import Filter
from .models import SEDFittingResult
from .models import TaskRegisterSnapshot
from .models import Transient
from .plotting_utils import plot_cutout_image
from .plotting_utils import plot_pie_chart
from .plotting_utils import plot_sed
from .plotting_utils import plot_timeseries


def transient_list(request):
    transients = Transient.objects.all()

    if request.method == "POST":
        form = TransientSearchForm(request.POST)

        if form.is_valid():
            name = form.cleaned_data["name"]
            if name != "all":
                transients = Transient.objects.filter(name__contains=name)
    else:
        form = TransientSearchForm()

    transients = transients.order_by("-public_timestamp")[:100]

    context = {"transients": transients, "form": form}
    return render(request, "transient_list.html", context)


def analytics(request):

    analytics_results = {}

    for aggregate in ["total", "not completed", "completed", "waiting"]:

        transients = TaskRegisterSnapshot.objects.filter(
            aggregate_type__exact=aggregate
        )
        transients_ordered = transients.order_by("-time")

        if transients_ordered.exists():
            transients_current = transients_ordered[0]
        else:
            transients_current = None

        analytics_results[
            f"{aggregate}_transients_current".replace(" ", "_")
        ] = transients_current
        bokeh_processing_context = plot_timeseries()

    return render(
        request, "analytics.html", {**analytics_results, **bokeh_processing_context}
    )


def results(request, slug):
    transients = Transient.objects.all()
    transient = transients.get(name__exact=slug)

<<<<<<< HEAD
    global_aperture = select_aperture(transient)
    
=======
    cutouts = Cutout.objects.filter(transient=transient)
    if len(cutouts):
        cutout_for_aperture = select_cutout_aperture(cutouts)
    if len(cutouts) and len(cutout_for_aperture):
        global_aperture = Aperture.objects.filter(
            type__exact="global", transient=transient, cutout=cutout_for_aperture[0]
        )
    else:
        global_aperture = Aperture.objects.none()

>>>>>>> a64bb58f
    local_aperture = Aperture.objects.filter(type__exact="local", transient=transient)
    local_aperture_photometry = AperturePhotometry.objects.filter(
        transient=transient,
        aperture__type__exact="local",
        flux__isnull=False,
        is_validated=True,
    )
    global_aperture_photometry = AperturePhotometry.objects.filter(
        transient=transient,
        aperture__type__exact="global",
        flux__isnull=False,
        is_validated=True,
    )

    local_sed_obj = SEDFittingResult.objects.filter(
        transient=transient, aperture__type__exact="local"
    )
    global_sed_obj = SEDFittingResult.objects.filter(
        transient=transient, aperture__type__exact="global"
    )
    # ugly, but effective?
    local_sed_results, global_sed_results = (), ()
    for param in ["mass", "sfr", "ssfr", "age", "tau"]:
        if local_sed_obj.exists():
            local_sed_results += (
                (
                    param,
                    local_sed_obj[0].__dict__[f"log_{param}_16"],
                    local_sed_obj[0].__dict__[f"log_{param}_50"],
                    local_sed_obj[0].__dict__[f"log_{param}_84"],
                ),
            )
        if global_sed_obj.exists():
            global_sed_results += (
                (
                    param,
                    global_sed_obj[0].__dict__[f"log_{param}_16"],
                    global_sed_obj[0].__dict__[f"log_{param}_50"],
                    global_sed_obj[0].__dict__[f"log_{param}_84"],
                ),
            )
    if local_sed_obj.exists():
        local_sed_file = local_sed_obj[0].posterior.name
    else:
        local_sed_file = None
    if global_sed_obj.exists():
        global_sed_file = global_sed_obj[0].posterior.name
    else:
        global_sed_file = None

    all_cutouts = Cutout.objects.filter(transient__name__exact=slug)
    filters = [cutout.filter.name for cutout in all_cutouts]
    all_filters = Filter.objects.all()

    filter_status = {
        filter_.name: ("yes" if filter_.name in filters else "no")
        for filter_ in all_filters
    }

    if request.method == "POST":
        form = ImageGetForm(request.POST, filter_choices=filters)
        if form.is_valid():
            filter = form.cleaned_data["filters"]
            cutout = all_cutouts.filter(filter__name__exact=filter)[0]
    else:
        cutout = None
        form = ImageGetForm(filter_choices=filters)

    bokeh_context = plot_cutout_image(
        cutout=cutout,
        transient=transient,
        global_aperture=global_aperture,
        local_aperture=local_aperture,
    )
    bokeh_sed_local_context = plot_sed(
        aperture_photometry=local_aperture_photometry,
        type="local",
        sed_results_file=local_sed_file,
    )
    bokeh_sed_global_context = plot_sed(
        aperture_photometry=global_aperture_photometry,
        type="global",
        sed_results_file=global_sed_file,
    )

    if local_aperture.exists():
        local_aperture = local_aperture[0]
    else:
        local_aperture = None

    if global_aperture.exists():
        global_aperture = global_aperture[0]
    else:
        global_aperture = None

    context = {
        **{
            "transient": transient,
            "form": form,
            "local_aperture_photometry": local_aperture_photometry,
            "global_aperture_photometry": global_aperture_photometry,
            "filter_status": filter_status,
            "local_aperture": local_aperture,
            "global_aperture": global_aperture,
            "local_sed_results": local_sed_results,
            "global_sed_results": global_sed_results,
        },
        **bokeh_context,
        **bokeh_sed_local_context,
        **bokeh_sed_global_context,
    }

    return render(request, "results.html", context)


def acknowledgements(request):
    context = {"acknowledgements": Acknowledgement.objects.all()}
    return render(request, "acknowledgements.html", context)


def home(request):

    analytics_results = {}

    for aggregate in ["total", "not completed", "completed", "waiting"]:

        transients = TaskRegisterSnapshot.objects.filter(
            aggregate_type__exact=aggregate
        )

        transients_ordered = transients.order_by("-time")

        if transients_ordered.exists():
            transients_current = transients_ordered[0].number_of_transients
        else:
            transients_current = None

        analytics_results[f"{aggregate}".replace("_", " ")] = transients_current

    total = analytics_results["total"]
    del analytics_results["total"]
    bokeh_processing_context = plot_pie_chart(analytics_results)

    return render(request, "index.html", {"total": total, **bokeh_processing_context})


# @user_passes_test(lambda u: u.is_staff and u.is_superuser)
def flower_view(request):
    """passes the request back up to nginx for internal routing"""
    response = HttpResponse()
    path = request.get_full_path()
    path = path.replace("flower", "flower-internal", 1)
    response["X-Accel-Redirect"] = path
    return response


class FlowerProxyView(UserPassesTestMixin, ProxyView):
    # `flower` is Docker container, you can use `localhost` instead
    upstream = "http://{}:{}".format("0.0.0.0", 8888)
    url_prefix = "flower"
    rewrite = ((r"^/{}$".format(url_prefix), r"/{}/".format(url_prefix)),)

    def test_func(self):
        return self.request.user.is_superuser

    @classmethod
    def as_url(cls):
        return re_path(r"^(?P<path>{}.*)$".format(cls.url_prefix), cls.as_view())<|MERGE_RESOLUTION|>--- conflicted
+++ resolved
@@ -71,21 +71,8 @@
     transients = Transient.objects.all()
     transient = transients.get(name__exact=slug)
 
-<<<<<<< HEAD
     global_aperture = select_aperture(transient)
     
-=======
-    cutouts = Cutout.objects.filter(transient=transient)
-    if len(cutouts):
-        cutout_for_aperture = select_cutout_aperture(cutouts)
-    if len(cutouts) and len(cutout_for_aperture):
-        global_aperture = Aperture.objects.filter(
-            type__exact="global", transient=transient, cutout=cutout_for_aperture[0]
-        )
-    else:
-        global_aperture = Aperture.objects.none()
-
->>>>>>> a64bb58f
     local_aperture = Aperture.objects.filter(type__exact="local", transient=transient)
     local_aperture_photometry = AperturePhotometry.objects.filter(
         transient=transient,
