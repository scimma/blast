--- conflicted
+++ resolved
@@ -15,10 +15,7 @@
 from .models import ProspectorResult
 from .models import TaskRegisterSnapshot
 from .models import Transient
-<<<<<<< HEAD
 from .models import SEDFittingResult
-=======
->>>>>>> b1d574c5
 from .plotting_utils import plot_cutout_image
 from .plotting_utils import plot_pie_chart
 from .plotting_utils import plot_sed
