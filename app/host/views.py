--- conflicted
+++ resolved
@@ -36,19 +36,10 @@
 import os
 from django.conf import settings
 from celery import shared_task
-<<<<<<< HEAD
 from host.log import get_logger
 logger = get_logger(__name__)
-=======
 from copy import deepcopy
 
-# Configure logging
-import logging
-logging.basicConfig(format='%(levelname)-8s %(message)s')
-logger = logging.getLogger(__name__)
-logger.setLevel(os.getenv('LOG_LEVEL', logging.INFO))
-
->>>>>>> 765cbbb2
 
 def filter_transient_categories(qs, value, task_register=None):
     if task_register is None:
