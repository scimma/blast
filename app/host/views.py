--- conflicted
+++ resolved
@@ -41,11 +41,7 @@
 import io
 from host.log import get_logger
 logger = get_logger(__name__)
-<<<<<<< HEAD
-from host.decorators import log_usage_metric
 from host.object_key import *
-=======
->>>>>>> 2bbc93f9
 
 
 def filter_transient_categories(qs, value, task_register=None):
