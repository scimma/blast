--- conflicted
+++ resolved
@@ -1070,17 +1070,9 @@
             or transient.host.photometric_redshift is not None
             or transient.redshift is not None
         ):
-<<<<<<< HEAD
-            host.redshift = galaxy_ned_data["redshift"]
-        elif host.photometric_redshift is not None:
-            pass
-        elif transient.redshift is not None:
-            pass
-=======
             status_message = "processed"
         else:
             status_message = "no host redshift"
->>>>>>> d70b96f7
 
         return status_message
 
