import math
import os

import numpy as np
from astropy.io import fits
from celery import shared_task
from abc import abstractmethod
from django.db.models import Q
from host.base_tasks import task_soft_time_limit
from host.base_tasks import task_time_limit
from time import process_time
from billiard.exceptions import SoftTimeLimitExceeded
from django.utils import timezone

from host.cutouts import download_and_save_cutouts
from host.prost import run_prost
from host.host_utils import check_global_contamination
from host.host_utils import check_local_radius
from host.host_utils import construct_aperture
from host.host_utils import do_aperture_photometry
from host.host_utils import get_dust_maps
from host.host_utils import get_local_aperture_size
from host.host_utils import query_ned
from host.host_utils import query_sdss
from host.host_utils import select_cutout_aperture
from host.models import Aperture
from host.models import AperturePhotometry
from host.models import Cutout
from host.models import SEDFittingResult
from host.models import StarFormationHistoryResult
from host.models import Transient
from host.prospector import build_model
from host.prospector import build_obs
from host.prospector import fit_model
from host.prospector import prospector_result_to_blast
from host.object_store import ObjectStore
from host.base_tasks import TaskRunner
from host.base_tasks import get_image_trim_status
from django.conf import settings
from pathlib import Path

"""This module contains all of the TransientTaskRunners in blast."""

from host.models import TaskRegister
from host.models import Status
from host.models import Task

from host.log import get_logger
logger = get_logger(__name__)


def get_all_task_prerequisites(transient_name):
    return {
        ImageDownload(transient_name).task_name: ImageDownload(transient_name)._prerequisites(),
        TransientInformation(transient_name).task_name: TransientInformation(transient_name)._prerequisites(),
        MWEBV_Transient(transient_name).task_name: MWEBV_Transient(transient_name)._prerequisites(),
        HostMatch(transient_name).task_name: HostMatch(transient_name)._prerequisites(),
        HostInformation(transient_name).task_name: HostInformation(transient_name)._prerequisites(),
        LocalAperturePhotometry(transient_name).task_name: LocalAperturePhotometry(transient_name)._prerequisites(),
        ValidateLocalPhotometry(transient_name).task_name: ValidateLocalPhotometry(transient_name)._prerequisites(),
        LocalHostSEDFitting(transient_name).task_name: LocalHostSEDFitting(transient_name)._prerequisites(),
        MWEBV_Host(transient_name).task_name: MWEBV_Host(transient_name)._prerequisites(),
        GlobalApertureConstruction(transient_name).task_name: GlobalApertureConstruction(transient_name)._prerequisites(),  # noqa
        GlobalAperturePhotometry(transient_name).task_name: GlobalAperturePhotometry(transient_name)._prerequisites(),
        ValidateGlobalPhotometry(transient_name).task_name: ValidateGlobalPhotometry(transient_name)._prerequisites(),
        GlobalHostSEDFitting(transient_name).task_name: GlobalHostSEDFitting(transient_name)._prerequisites(),
    }


def get_processing_status_and_progress(transient):
    # Collect all workflow tasks.
    tasks = TaskRegister.objects.filter(transient__name__exact=transient.name)
    num_total_tasks = len(tasks)
    # If there are no tasks associated with the transient, the progress is zero.
    if num_total_tasks == 0:
        return 0, "processing"

    # Collect incomplete tasks, which include those currently processing and those not yet processed.
    incomplete_tasks = tasks.filter(status__message__in=['not processed', 'processing'])
    logger.debug(f'''"{transient.name}" incomplete tasks: {[task.task.name for task in incomplete_tasks]}''')

    # For each unprocessed task in the workflow, determine whether it could possibly run based on its prerequisites.
    unprocessed_tasks = incomplete_tasks.filter(status__message__exact='not processed')
    prerequisites = get_all_task_prerequisites(transient.name)
    blocked_tasks = []
    for unprocessed_task in unprocessed_tasks:
        prereq_tasks = prerequisites[unprocessed_task.task.name]
        prereqs_errored = []
        # Iterate over the task's prerequisites and check for any that have failed
        for task_name, status_message in prereq_tasks.items():
            prereq_task = Task.objects.get(name__exact=task_name)
            prereqs_errored.extend(tasks.filter(
                task__exact=prereq_task,
                status__type__exact='error',
            ))
            # If any of the unprocessed task's prerequisites failed, then it will never execute; it is "blocked".
            if prereqs_errored:
                logger.debug(f'''"{transient.name}" prereqs_errored: {[task.task.name for task in prereqs_errored]}''')
                blocked_tasks.append(unprocessed_task)
                break
    unblocked_tasks = [task for task in unprocessed_tasks if task not in blocked_tasks]
    logger.debug(f'''"{transient.name}" unblocked tasks: {[task.task.name for task in unblocked_tasks]}''')

    # The number of remaining tasks is the sum of the unblocked tasks and those currently processing
    processing_tasks = incomplete_tasks.filter(status__message__exact='processing')
    num_remaining_tasks = len(unblocked_tasks) + len(processing_tasks)
    progress_raw = 100 * (1 - num_remaining_tasks / num_total_tasks)
    progress = int(round(progress_raw, 0))
    logger.debug(f'''"{transient.name}" progress (raw): {progress_raw}''')

    # If the progress is not 100%, then the workflow is still processing
    if progress < 100:
        processing_status = 'processing'
    # If the progress is 100%, then the workflow is finished.
    elif progress == 100:
        # It is blocked if there are errors; otherwise it is complete.
        if tasks.filter(status__type='error'):
            processing_status = 'blocked'
        else:
            processing_status = 'completed'

    return progress, processing_status


class TransientTaskRunner(TaskRunner):
    """
    Abstract base class for a TransientTaskRunner.

    Attributes:
        task_frequency_seconds (int): Positive integer defining the frequency
            the task in run at. Defaults to 60 seconds.
        task_initially_enabled (bool): True means the task is initially enabled,
            False means the task is initially disabled. Default is enabled
            (True).
        task_name (str): Name of the task the TaskRunner works on.
        task_type (str): Type of task the TaskRunner works on.
        task_function_name(str): Name of the function used to register the task
            in celery.
        processing_status (models.Status): Status of the task while runner is
            running a task.
        failed_status (model.Status): Status of the task is if the runner fails.
        prerequisites (dict): Prerequisite tasks and statuses required for the
            runner to process.
    """

    def __init__(self, transient_name=None):
        """
        Initialized method which sets up the task runner.
        """

        self.prerequisites = self._prerequisites()
        assert transient_name
        self.transient_name = transient_name

    def find_register_items_meeting_prerequisites(self):
        """
        Finds the register items meeting the prerequisites.

        Returns:
            (QuerySet): Task register items meeting prerequisites.
        """
        task = Task.objects.get(name__exact=self.task_name)
        task_register = TaskRegister.objects.all()
        if self.transient_name:
            current_transients = Transient.objects.filter(
                name__exact=self.transient_name
            )
        else:
            current_transients = Transient.objects.all()

        for task_name, status_message in self.prerequisites.items():
            task_prereq = Task.objects.get(name__exact=task_name)
            status = Status.objects.get(message__exact=status_message)

            current_transients = current_transients & Transient.objects.filter(
                taskregister__task=task_prereq, taskregister__status=status
            )

        return task_register.filter(transient__in=list(current_transients), task=task)

    def _select_highest_priority(self, register):
        """
        Select highest priority task by finding the one with the oldest
        transient timestamp.

        Args:
            register (QuerySet): register of tasks to select from.
        Returns:
            register item (model.TaskRegister): highest priority register item.
        """
        return register.order_by("transient__public_timestamp")[0]

    def _update_status(self, task_status, updated_status):
        """
        Update the processing status of a task.

        Parameters:
            task_status (models.TaskProcessingStatus): task processing status to be
                updated.
            updated_status (models.Status): new status to update the task with.
        Returns:
            None: Saves the new updates to the backend.
        """
        task_status.status = updated_status
        task_status.last_modified = timezone.now()
        task_status.save()

    def select_register_item(self):
        """
        Selects register item to be processed by task runner.

        Returns:
            register item (models.TaskRegister): returns item if one exists,
                returns None otherwise.
        """
        register = self.find_register_items_meeting_prerequisites()
        return self._select_highest_priority(register) if register.exists() else None

    def run_process(self, task_register_item=None):
        """
        Runs task runner process.

        This logic of this function is a bit confusing due to the change in Blast's workflow execution method (see
        commit 23d34a1ca8e1d6086672b4b0a60fe9f74fb3bdfa 2024/05/06).
        Originally, this function was executed periodically by calling it from the subclasses corresponding
        to the various stages of the transient workflow. This execution method was independent of individual
        transients: The algorithm of the "select_register_item()" function was designed to identify all the
        transients whose workflows had reached the task associated with the calling subclass
        (e.g. "ValidateLocalPhotometry.run_process()") by analyzing the "prerequisites" for each registered task to
        determine if they had been met, and then select which transient's workflow task to run using
        a priority system based on the transient discovery time.
        The current workflow execution method is quite different: Now the DAG of tasks defining a workflow are
        executed by the Celery Canvas system. The workflow definition in this Canvas system is therefore redundant
        with the original Blast mechanism of "prerequisites". Because the "task_register_item" in this function is
        still selected using the same logic, however, these prerequisites must remain consistent with the Canvas
        workflow definition.
        """
        if task_register_item is None:
            task_register_item = self.select_register_item()

        if task_register_item is not None:
            logger.debug(f'''task_register_item: {task_register_item}''')
            self._update_status(task_register_item, Status.objects.get(message__exact="processing"))
            transient = task_register_item.transient

            start_time = process_time()
            try:
                status_message = self._run_process(transient)
            except SoftTimeLimitExceeded:
                status_message = "time limit exceeded"
                raise
            except Exception:
                status_message = self._failed_status_message()
                logger.error(f'''"{self.task_name}" error message: "{status_message}"''')
                raise
            finally:
                end_time = process_time()
                logger.debug(f'''"{self.task_name}" status message: "{status_message}"''')
                status = Status.objects.get(message__exact=status_message)
                self._update_status(task_register_item, status)
                processing_time = round(end_time - start_time, 2)
                task_register_item.last_processing_time_seconds = processing_time
                task_register_item.save()
                # The processing status should be calculated
                transient.progress, transient.processing_status = get_processing_status_and_progress(transient)
                transient.image_trim_status = get_image_trim_status(transient)
                transient.save()
            return transient.name

    @abstractmethod
    def _run_process(self, transient):
        """
        Run process function to be implemented by child classes.

        Args:
            transient (models.Transient): transient for the task runner to
                process
        Returns:
            runner status (models.Status): status of the task after the task
                runner has completed.
        """
        pass

    @abstractmethod
    def _prerequisites(self):
        """
        Task prerequisites to be implemented by child classes.

        Returns:
            prerequisites (dict): key is the name of the task, value is the task
                status.
        """
        pass

    @abstractmethod
    def _failed_status_message(self):
        """
        Message of the failed status.

        Returns:
            failed message (str): Name of the message of the failed status.
        """
        pass

    @property
    def task_type(self):
        return "transient"

    @property
    def task_function_name(self) -> str:
        """
        TaskRunner function name to be registered by celery.
        """
        return "host.transient_tasks." + self.task_name.replace(" ", "_").lower()


class HostMatch(TransientTaskRunner):
    """
    TaskRunner to run the host matching algorithm.
    """

    def _prerequisites(self):
        """
        Only prerequisite is that the host match task is not processed.
        """
        return {
            "Cutout download": "processed",
            "Transient information": "processed",
            "Transient MWEBV": "processed",
            "Host match": "not processed",
        }

    @property
    def task_name(self):
        """
        Task status to be altered is host match.
        """
        return "Host match"

    def _failed_status_message(self):
        """
        Emit status message for failure consistent with the available Status objects
        """
        return "no host match"

    def _run_process(self, transient):
        """
        Run the host matching algorithm.
        """
        host = run_prost(transient)

        if host is not None:
            host.save()
            transient.host = host
            transient.save()

            # having a weird error here
            # possible issues communicating with the database
            transient_check = Transient.objects.get(name=transient.name)
            if transient_check.host is None:
                # let's try twice just in case
                transient.host = host
                transient.save()

                transient_check = Transient.objects.get(name=transient.name)
                if transient_check.host is None:
                    raise RuntimeError("problem saving transient to the database!")

            status_message = "processed"
        else:
            status_message = "no host match"

        return status_message


class MWEBV_Transient(TransientTaskRunner):
    """
    TaskRunner to run get Milky Way E(B-V) values at the transient location.
    """

    def _prerequisites(self):
        """
        Only prerequisite is that the transient MWEBV task is not processed.
        """
        return {
            "Cutout download": "processed",
            "Transient information": "processed",
            "Transient MWEBV": "not processed",
        }

    @property
    def task_name(self):
        """
        Task status to be altered is transient MWEBV.
        """
        return "Transient MWEBV"

    def _failed_status_message(self):
        """
        Failed status - not sure why this would ever fail so keeping it vague.
        """
        return "failed"

    def _run_process(self, transient):
        """
        Run the E(B-V) script.
        """

        try:
            mwebv = get_dust_maps(transient.sky_coord)
        except Exception:
            mwebv = None

        if mwebv is not None:
            transient.milkyway_dust_reddening = mwebv
            transient.save()
            status_message = "processed"
        else:
            status_message = "no transient MWEBV"

        return status_message


class MWEBV_Host(TransientTaskRunner):
    """
    TaskRunner to run get Milky Way E(B-V) values at the host location.
    """

    def _prerequisites(self):
        """
        Only prerequisite is that the host MWEBV task is not processed.
        """
        return {
            "Cutout download": "processed",
            "Transient information": "processed",
            "Transient MWEBV": "processed",
            "Host match": "processed",
            "Host information": "processed",
            "Host MWEBV": "not processed"
        }

    @property
    def task_name(self):
        """
        Task status to be altered is host MWEBV.
        """
        return "Host MWEBV"

    def _failed_status_message(self):
        """
        Failed status - not sure why this would ever fail so keeping it vague.
        """
        return "failed"

    def _run_process(self, transient):
        """
        Run the E(B-V) script.
        """
        if transient.host is not None:
            try:
                mwebv = get_dust_maps(transient.host.sky_coord)
            except Exception:
                mwebv = None

            if mwebv is not None:
                transient.host.milkyway_dust_reddening = mwebv
                transient.host.save()
                status_message = "processed"
            else:
                status_message = "no host MWEBV"
        else:
            status_message = "no host MWEBV"

        return status_message


class ImageDownload(TransientTaskRunner):
    """Task runner to download cutout images"""

    def _prerequisites(self):
        """
        No prerequisites
        """
        return {
            "Cutout download": "not processed"
        }

    @property
    def task_name(self):
        """
        Task status to be altered is host match.
        """
        return "Cutout download"

    def _failed_status_message(self):
        """
        Emit status message for failure consistent with the available Status objects
        """
        return "failed"

    def _run_process(self, transient):
        """
        Download cutout images
        """

        if transient.image_trim_status == "processed":
            overwrite = "True"
        else:
            overwrite = "False"

        message = download_and_save_cutouts(
            transient,
            overwrite=overwrite
        )

        return message


class GlobalApertureConstruction(TransientTaskRunner):
    """Task runner to construct apertures from the cutout download"""

    def _prerequisites(self):
        """
        Need both the Cutout and Host match to be processed
        """
        return {
            "Cutout download": "processed",
            "Transient information": "processed",
            "Transient MWEBV": "processed",
            "Host match": "processed",
            "Host information": "processed",
            "Global aperture construction": "not processed",
        }

    @property
    def task_name(self):
        """
        Task status to be altered is host match.
        """
        return "Global aperture construction"

    def _failed_status_message(self):
        """
        Failed status if not aperture is found
        """
        return "failed"

    def _run_process(self, transient):
        """Code goes here"""

        if not transient.host:
            print(f"""No host associated with "{transient.name}".""")
            return self. _failed_status_message()
        if not transient.host.sky_coord:
            print(f"""No sky_coord associated with "{transient.name}" host.""")
            return self. _failed_status_message()
        cutouts = Cutout.objects.filter(transient=transient).filter(~Q(fits=""))
        choice = 0
        aperture = None
        while aperture is None and choice <= 8:
            aperture_cutout = select_cutout_aperture(cutouts, choice=choice)
            # Download FITS file local file cache
            local_fits_path = aperture_cutout[0].fits.name
            if not os.path.isfile(local_fits_path):
                s3 = ObjectStore()
                object_key = os.path.join(settings.S3_BASE_PATH, local_fits_path.strip('/'))
                s3.download_object(path=object_key, file_path=local_fits_path)
            assert os.path.isfile(local_fits_path)
            # Create a lock file to prevent concurrent processes from deleting the data file prematurely
            lock_path = f'''{local_fits_path}.GlobalApertureConstruction.lock'''
            Path(lock_path).touch(exist_ok=True)
            assert os.path.isfile(lock_path)
            # Construct aperture
            image = fits.open(local_fits_path)
            err_to_raise = None
            try:
                aperture = construct_aperture(image, transient.host.sky_coord)
            except Exception as err:
                err_to_raise = err
                pass
            finally:
                os.remove(lock_path)
                if not [Path(local_fits_path).parent.glob('*.lock')]:
                    try:
                        # Delete FITS file from local file cache
                        os.remove(local_fits_path)
                    except FileNotFoundError:
                        pass
                if err_to_raise:
                    raise err_to_raise
            choice += 1
        if aperture is None:
            return self. _failed_status_message()

        query = {"name": f"{aperture_cutout[0].name}_global"}
        data = {
            "name": f"{aperture_cutout[0].name}_global",
            "cutout": aperture_cutout[0],
            "orientation_deg": (180 / np.pi) * aperture.theta.value,
            "ra_deg": aperture.positions.ra.degree,
            "dec_deg": aperture.positions.dec.degree,
            "semi_major_axis_arcsec": aperture.a.value,
            "semi_minor_axis_arcsec": aperture.b.value,
            "transient": transient,
            "type": "global",
        }

        self._overwrite_or_create_object(Aperture, query, data)
        return "processed"


class LocalAperturePhotometry(TransientTaskRunner):
    """Task Runner to perform local aperture photometry around host"""

    def _prerequisites(self):
        """
        Need both the Cutout and Host match to be processed
        """
        return {
            "Cutout download": "processed",
            "Transient information": "processed",
            "Transient MWEBV": "processed",
            "Host match": "processed",
            "Host information": "processed",
            "Local aperture photometry": "not processed",
        }

    @property
    def task_name(self):
        """
        Task status to be altered is Local Aperture photometry
        """
        return "Local aperture photometry"

    def _failed_status_message(self):
        """
        Failed status if not aperture is found
        """
        return "failed"

    def _run_process(self, transient):
        """Code goes here"""

        if transient.best_redshift is None or transient.best_redshift < 0:
            return "failed"

        aperture_size = get_local_aperture_size(transient.best_redshift)

        query = {"name__exact": f"{transient.name}_local"}
        data = {
            "name": f"{transient.name}_local",
            "orientation_deg": 0.0,
            "ra_deg": transient.sky_coord.ra.degree,
            "dec_deg": transient.sky_coord.dec.degree,
            "semi_major_axis_arcsec": aperture_size,
            "semi_minor_axis_arcsec": aperture_size,
            "transient": transient,
            "type": "local",
        }

        self._overwrite_or_create_object(Aperture, query, data)
        aperture = Aperture.objects.get(**query)
        print(aperture)
        cutouts = Cutout.objects.filter(transient=transient).filter(~Q(fits=""))

        for cutout in cutouts:
            local_fits_path = cutout.fits.name
            if not os.path.isfile(local_fits_path):
                # Download FITS file local file cache
                s3 = ObjectStore()
                object_key = os.path.join(settings.S3_BASE_PATH, local_fits_path.strip('/'))
                s3.download_object(path=object_key, file_path=local_fits_path)
            assert os.path.isfile(local_fits_path)
            # Create a lock file to prevent concurrent processes from deleting the data file prematurely
            lock_path = f'''{local_fits_path}.LocalAperturePhotometry.lock'''
            Path(lock_path).touch(exist_ok=True)
            assert os.path.isfile(lock_path)

            image = fits.open(local_fits_path)
            err_to_raise = None
            try:
                photometry = do_aperture_photometry(
                    image, aperture.sky_aperture, cutout.filter
                )

                query = {
                    "aperture": aperture,
                    "transient": transient,
                    "filter": cutout.filter,
                }

                data = {
                    "aperture": aperture,
                    "transient": transient,
                    "filter": cutout.filter,
                    "flux": photometry["flux"],
                    "flux_error": photometry["flux_error"],
                }

                if photometry["flux"] is not None and photometry["flux"] > 0:
                    data["magnitude"] = photometry["magnitude"]
                    data["magnitude_error"] = photometry["magnitude_error"]

                self._overwrite_or_create_object(AperturePhotometry, query, data)
<<<<<<< HEAD
            except Exception as err:
                err_to_raise = err
                pass
            finally:
                os.remove(lock_path)
                if not [Path(local_fits_path).parent.glob('*.lock')]:
                    try:
                        # Delete FITS file from local file cache
                        os.remove(local_fits_path)
                    except FileNotFoundError:
                        pass
                if err_to_raise:
                    raise err_to_raise
=======
                try:
                    # Delete FITS file from local file cache
                    os.remove(local_fits_path)
                except FileNotFoundError:
                    pass
            except Exception:
                raise
>>>>>>> ba037284
        return "processed"


class GlobalAperturePhotometry(TransientTaskRunner):
    """Task Runner to perform local aperture photometry around host"""

    def _prerequisites(self):
        """
        Need both the Cutout and Host match to be processed
        """
        return {
            "Cutout download": "processed",
            "Transient information": "processed",
            "Transient MWEBV": "processed",
            "Host match": "processed",
            "Host information": "processed",
            "Global aperture construction": "processed",
            "Global aperture photometry": "not processed",
        }

    @property
    def task_name(self):
        """
        Task status to be altered is Local Aperture photometry
        """
        return "Global aperture photometry"

    def _failed_status_message(self):
        """
        Failed status if not aperture is found
        """
        return "failed"

    def _run_process(self, transient):
        """Code goes here"""

        cutouts = Cutout.objects.filter(transient=transient).filter(~Q(fits=""))
        choice = 0
        aperture = None
        for choice in range(9):
            cutout_for_aperture = select_cutout_aperture(cutouts, choice=choice)[0]
            aperture = Aperture.objects.filter(
                cutout__name=cutout_for_aperture.name, type="global"
            )
            if aperture.exists():
                aperture = aperture[0]
                break
        query = {"name": f"{cutout_for_aperture.name}_global"}
        for cutout in cutouts:
            local_fits_path = cutout.fits.name
            if not os.path.isfile(local_fits_path):
                # Download FITS file local file cache
                s3 = ObjectStore()
                object_key = os.path.join(settings.S3_BASE_PATH, local_fits_path.strip('/'))
                s3.download_object(path=object_key, file_path=local_fits_path)
            assert os.path.isfile(local_fits_path)
            # Create a lock file to prevent concurrent processes from deleting the data file prematurely
            lock_path = f'''{local_fits_path}.GlobalAperturePhotometry.lock'''
            Path(lock_path).touch(exist_ok=True)
            assert os.path.isfile(lock_path)

            image = fits.open(local_fits_path)
            # make new aperture
            # adjust semi-major/minor axes for size
            if f"{cutout.name}_global" != aperture.name:

                if not len(
                    Aperture.objects.filter(cutout__name=f"{cutout.name}_global")
                ):
                    # quadrature differences in resolution
                    semi_major_axis = (
                        np.sqrt(
                            aperture.semi_major_axis_arcsec**2.
                            - aperture.cutout.filter.image_fwhm_arcsec**2.  # / 2.354  # noqa: W503
                            + cutout.filter.image_fwhm_arcsec**2.  # / 2.354  # noqa: W503
                        )
                    )
                    semi_minor_axis = (
                        np.sqrt(
                            aperture.semi_minor_axis_arcsec**2.
                            - aperture.cutout.filter.image_fwhm_arcsec**2.  # / 2.354  # noqa: W503
                            + cutout.filter.image_fwhm_arcsec**2.  # / 2.354  # noqa: W503
                        )
                    )

                    query = {"name": f"{cutout.name}_global"}
                    data = {
                        "name": f"{cutout.name}_global",
                        "cutout": cutout,
                        "orientation_deg": aperture.orientation_deg,
                        "ra_deg": aperture.ra_deg,
                        "dec_deg": aperture.dec_deg,
                        "semi_major_axis_arcsec": semi_major_axis,
                        "semi_minor_axis_arcsec": semi_minor_axis,
                        "transient": transient,
                        "type": "global",
                    }

                    self._overwrite_or_create_object(Aperture, query, data)
                    aperture = Aperture.objects.get(
                        transient=transient, name=f"{cutout.name}_global"
                    )

            err_to_raise = None
            try:
                photometry = do_aperture_photometry(
                    image, aperture.sky_aperture, cutout.filter
                )
                if photometry["flux"] is None:
                    continue

                query = {
                    "aperture": aperture,
                    "transient": transient,
                    "filter": cutout.filter,
                }

                data = {
                    "aperture": aperture,
                    "transient": transient,
                    "filter": cutout.filter,
                    "flux": photometry["flux"],
                    "flux_error": photometry["flux_error"],
                }
                if photometry["flux"] > 0:
                    data["magnitude"] = photometry["magnitude"]
                    data["magnitude_error"] = photometry["magnitude_error"]

                self._overwrite_or_create_object(AperturePhotometry, query, data)
            except Exception as err:
                err_to_raise = err
                pass
            finally:
                os.remove(lock_path)
                if not [Path(local_fits_path).parent.glob('*.lock')]:
                    try:
                        # Delete FITS file from local file cache
                        os.remove(local_fits_path)
                    except FileNotFoundError:
                        pass
                if err_to_raise:
                    raise err_to_raise

        return "processed"


class ValidateLocalPhotometry(TransientTaskRunner):
    """
    TaskRunner to validate the local photometry.
    We need to make sure image seeing is ~smaller than the aperture size
    """

    def _prerequisites(self):
        """
        Prerequisites are that the validate local photometry task is
        not processed and the local photometry task is processed.
        """
        return {
            "Cutout download": "processed",
            "Transient information": "processed",
            "Transient MWEBV": "processed",
            "Host match": "processed",
            "Host information": "processed",
            "Local aperture photometry": "processed",
            "Validate local photometry": "not processed",
        }

    @property
    def task_name(self):
        """
        Task status to be altered is validate local photometry.
        """
        return "Validate local photometry"

    def _failed_status_message(self):
        """
        Emit status message for failure consistent with the available Status objects
        """
        return "phot valid failed"

    def _run_process(self, transient):
        """
        Run the local photometry validation
        """

        local_aperture_photometry = AperturePhotometry.objects.filter(
            transient=transient, aperture__type="local"
        )
        redshift = transient.best_redshift

        # we can't measure the local aperture if we don't know the redshift
        if redshift is None:
            for local_aperture_phot in local_aperture_photometry:
                local_aperture_phot.is_validated = "false"
                local_aperture_phot.save()

        if not len(local_aperture_photometry):
            return self._failed_status_message()

        for local_aperture_phot in local_aperture_photometry:
            is_validated = check_local_radius(
                redshift,
                local_aperture_phot.filter.image_fwhm_arcsec,
            )
            local_aperture_phot.is_validated = is_validated
            local_aperture_phot.save()

        validated_local_aperture_photometry = AperturePhotometry.objects.filter(
            transient=transient, aperture__type="local", is_validated="true"
        )
        if len(validated_local_aperture_photometry):
            return "processed"
        else:
            return "no valid phot"


class ValidateGlobalPhotometry(TransientTaskRunner):
    """
    TaskRunner to validate the global photometry.
    We need to check for contaminating objects in the aperture
    """

    def _prerequisites(self):
        """
        Prerequisites are that the validate global photometry task
        is not processed and the global photometry task is processed.
        """
        return {
            "Cutout download": "processed",
            "Transient information": "processed",
            "Transient MWEBV": "processed",
            "Host match": "processed",
            "Host information": "processed",
            "Global aperture construction": "processed",
            "Global aperture photometry": "processed",
            "Validate global photometry": "not processed",
        }

    @property
    def task_name(self):
        """
        Task status to be altered is validate global photometry.
        """
        return "Validate global photometry"

    def _failed_status_message(self):
        """
        Emit status message for failure consistent with the available Status objects
        """
        return "phot valid failed"

    def _run_process(self, transient):
        """
        Run the global photometry validation
        """

        cutouts = Cutout.objects.filter(transient=transient).filter(~Q(fits=""))
        cutout_for_aperture = select_cutout_aperture(cutouts)[0]
        aperture_primary = Aperture.objects.get(
            cutout__name=cutout_for_aperture.name, type="global"
        )

        global_aperture_photometry = AperturePhotometry.objects.filter(
            transient=transient, aperture__type="global"
        )

        if not len(global_aperture_photometry):
            return self._failed_status_message()

        is_contam_list = []
        # issue_warning = True
        # no_contam_count = 0
        for global_aperture_phot in global_aperture_photometry:
            # check if there are contaminating objects in the
            # cutout image used for aperture construction at
            # the PSF-adjusted radius
            # AND
            # if there are contaminating objects detected in
            # the cutout image used for the photometry
            is_contam = check_global_contamination(
                global_aperture_phot, aperture_primary
            )

            # if all of our photometry is contaminated, the best move is just to
            # go ahead and compute things, then warn the user
            # otherwise, nearby galaxies are gonna be a huge pain
            is_contam_list += [is_contam]
        # issue warning and proceed if max 2 un-contaminated photometry points
        issue_warning = (
            True if len(np.where(~np.array(is_contam_list))[0]) <= 2 else False
        )

        for global_aperture_phot, is_contam in zip(
            global_aperture_photometry, is_contam_list
        ):
            if issue_warning:
                contam_message = "contamination warning" if is_contam else "true"
            else:
                contam_message = "false" if is_contam else "true"
            global_aperture_phot.is_validated = contam_message
            global_aperture_phot.save()

        return "processed"


class TransientInformation(TransientTaskRunner):
    """Task Runner to gather information about the Transient"""

    def _prerequisites(self):
        return {
            "Cutout download": "processed",
            "Transient information": "not processed",
        }

    @property
    def task_name(self):
        return "Transient information"

    def _failed_status_message(self):
        """
        Failed status if not aperture is found
        """
        return "failed"

    def _run_process(self, transient):
        """Code goes here"""

        # get_dust_maps(10)
        return "processed"


class HostInformation(TransientTaskRunner):
    """Task Runner to gather host information from NED"""

    def _prerequisites(self):
        """
        Need both the Cutout and Host match to be processed
        """
        return {
            "Cutout download": "processed",
            "Transient information": "processed",
            "Transient MWEBV": "processed",
            "Host match": "processed",
            "Host information": "not processed"
        }

    @property
    def task_name(self):
        return "Host information"

    def _failed_status_message(self):
        """
        Failed status if not aperture is found
        """
        return "failed"

    def _run_process(self, transient):
        """Code goes here"""

        host = transient.host
        if host is None:
            return "no host"

        galaxy_ned_data = query_ned(host.sky_coord)
        # too many SDSS errors
        try:
            galaxy_sdss_data = query_sdss(host.sky_coord)
        except Exception:
            galaxy_sdss_data = None

        status_message = "processed"

        if (
            galaxy_sdss_data is not None and   # noqa: W504
            galaxy_sdss_data["redshift"] is not None and   # noqa: W504
            not math.isnan(galaxy_sdss_data["redshift"])
        ):
            host.redshift = galaxy_sdss_data["redshift"]
        elif galaxy_ned_data["redshift"] is not None and not math.isnan(
            galaxy_ned_data["redshift"]
        ):
            host.redshift = galaxy_ned_data["redshift"]
        elif host.photometric_redshift is not None:
            pass
        elif transient.redshift is not None:
            pass
        else:
            status_message = "no host redshift"

        host.save()

        # shouldn't be necessary but seeing weird behavior on prod
        transient.host = host
        transient.save()

        return status_message


class HostSEDFitting(TransientTaskRunner):
    """Task Runner to run host galaxy inference with prospector"""

    def _run_process(
        self, transient, aperture_type="global", mode="fast", sbipp=True, save=True
    ):
        """Run the SED-fitting task"""

        query = {
            "transient__name__exact": f"{transient.name}",
            "type__exact": aperture_type,
        }

        if transient.best_redshift is None or transient.best_redshift > 0.2:
            # training sample doesn't work here
            return "redshift too high"

        aperture = Aperture.objects.filter(**query)
        if len(aperture) == 0:
            raise RuntimeError(f"no apertures found for transient {transient.name}")

        observations = build_obs(transient, aperture_type)
        model_components = build_model(observations)

        if mode == "test" and not sbipp:
            # garbage results but the test runs
            print("running in test mode")
            fitting_settings = dict(
                nlive_init=1,
                nested_method="rwalk",
                nested_target_n_effective=1,
                nested_maxcall_init=1,
                nested_maxiter_init=1,
                nested_maxcall=1,
                nested_maxiter=1,
                verbose=True,
            )
        elif mode == "fast" and not sbipp:
            # 3000 - "reasonable but approximate posteriors"
            print("running in fast mode")
            fitting_settings = dict(
                nlive_init=400,
                nested_method="rwalk",
                nested_target_n_effective=3000,
            )
        else:
            # 10000 - "high-quality posteriors"
            fitting_settings = dict(
                nlive_init=400,
                nested_method="rwalk",
                nested_target_n_effective=10000,
            )

        print("starting model fit")
        posterior, errflag = fit_model(
            observations,
            model_components,
            fitting_settings,
            sbipp=sbipp,
            fit_type=aperture_type,
        )
        if errflag:
            return "not enough filters"

        if mode == "test":
            prosp_results, sfh_results = prospector_result_to_blast(
                transient,
                aperture[0],
                posterior,
                model_components,
                observations,
                sed_output_root="/tmp",
            )
        else:
            prosp_results, sfh_results = prospector_result_to_blast(
                transient,
                aperture[0],
                posterior,
                model_components,
                observations,
                sbipp=sbipp,
            )
        if save:
            pr = SEDFittingResult.objects.filter(
                transient=transient, aperture__type=aperture_type
            )
            if len(pr):
                pr.update(**prosp_results)
                pr = pr[0]
            else:
                pr = SEDFittingResult.objects.create(**prosp_results)
            for sfh_r in sfh_results:
                ps = pr.logsfh.filter(
                    logsfr_tmin=sfh_r['logsfr_tmin']
                )
                sfh_r['transient'] = transient
                sfh_r['aperture'] = aperture[0]

                if len(ps):
                    ps.update(**sfh_r)
                else:
                    ps = StarFormationHistoryResult.objects.create(**sfh_r)
                    pr.logsfh.add(ps)
        else:
            print("printing results")
            print(prosp_results)
        return "processed"


class LocalHostSEDFitting(HostSEDFitting):
    """Task Runner to run local host galaxy inference with prospector"""

    def _prerequisites(self):
        """
        Need both the Cutout and Host match to be processed
        """
        return {
            "Cutout download": "processed",
            "Transient information": "processed",
            "Transient MWEBV": "processed",
            "Host match": "processed",
            "Host information": "processed",
            "Local aperture photometry": "processed",
            "Validate local photometry": "processed",
            "Local host SED inference": "not processed",
        }

    @property
    def task_name(self):
        """
        Task status to be altered is Local Aperture photometry
        """
        return "Local host SED inference"

    def _failed_status_message(self):
        """
        Failed status if not aperture is found
        """
        return "failed"

    def _run_process(self, transient, mode="fast"):
        """Run the SED-fitting task"""

        status_message = super()._run_process(
            transient, aperture_type="local", mode=mode
        )

        return status_message


class GlobalHostSEDFitting(HostSEDFitting):
    """Task Runner to run global host galaxy inference"""

    def _prerequisites(self):
        """
        Need both the Cutout and Host match to be processed
        """
        return {
            "Cutout download": "processed",
            "Transient information": "processed",
            "Transient MWEBV": "processed",
            "Host match": "processed",
            "Host information": "processed",
            "Global aperture construction": "processed",
            "Global aperture photometry": "processed",
            "Validate global photometry": "processed",
            "Host MWEBV": "processed",
            "Global host SED inference": "not processed",
        }

    @property
    def task_name(self):
        """
        Task status to be altered is Local Aperture photometry
        """
        return "Global host SED inference"

    def _failed_status_message(self):
        """
        Failed status if not aperture is found
        """
        return "failed"

    def _run_process(self, transient, mode="fast", save=True):
        """Run the SED-fitting task"""

        status_message = super()._run_process(
            transient, aperture_type="global", mode=mode, save=save
        )

        return status_message

# Transient workflow tasks


@shared_task(
    name="Transient Information",
    time_limit=task_time_limit,
    soft_time_limit=task_soft_time_limit,
)
def transient_information(transient_name):
    TransientInformation(transient_name).run_process()


@shared_task(
    name="Host Match", time_limit=task_time_limit, soft_time_limit=task_soft_time_limit
)
def host_match(transient_name):
    HostMatch(transient_name).run_process()


@shared_task(
    name="Global Aperture Construction",
    time_limit=task_time_limit,
    soft_time_limit=task_soft_time_limit,
)
def global_aperture_construction(transient_name):
    GlobalApertureConstruction(transient_name).run_process()


@shared_task(
    name="Global Aperture Photometry",
    time_limit=task_time_limit,
    soft_time_limit=task_soft_time_limit,
)
def global_aperture_photometry(transient_name):
    GlobalAperturePhotometry(transient_name).run_process()


@shared_task(
    name="Global Host SED Fitting",
    time_limit=task_time_limit,
    soft_time_limit=task_soft_time_limit,
)
def global_host_sed_fitting(transient_name):
    GlobalHostSEDFitting(transient_name).run_process()


@shared_task(
    name="Host Information",
    time_limit=task_time_limit,
    soft_time_limit=task_soft_time_limit,
)
def host_information(transient_name):
    HostInformation(transient_name).run_process()


@shared_task(
    name="Image Download",
    time_limit=task_time_limit,
    soft_time_limit=task_soft_time_limit,
)
def image_download(transient_name):
    ImageDownload(transient_name).run_process()


@shared_task(
    name="Local Aperture Photometry",
    time_limit=task_time_limit,
    soft_time_limit=task_soft_time_limit,
)
def local_aperture_photometry(transient_name):
    LocalAperturePhotometry(transient_name).run_process()


@shared_task(
    name="Local Host SED Fitting",
    time_limit=task_time_limit,
    soft_time_limit=task_soft_time_limit,
)
def local_host_sed_fitting(transient_name):
    LocalHostSEDFitting(transient_name).run_process()


@shared_task(
    name="MWEBV Host", time_limit=task_time_limit, soft_time_limit=task_soft_time_limit
)
def mwebv_host(transient_name):
    MWEBV_Host(transient_name).run_process()


@shared_task(
    name="MWEBV Transient",
    time_limit=task_time_limit,
    soft_time_limit=task_soft_time_limit,
)
def mwebv_transient(transient_name):
    MWEBV_Transient(transient_name).run_process()


@shared_task(
    name="Validate Global Photometry",
    time_limit=task_time_limit,
    soft_time_limit=task_soft_time_limit,
)
def validate_global_photometry(transient_name):
    ValidateGlobalPhotometry(transient_name).run_process()


@shared_task(
    name="Validate Local Photometry",
    time_limit=task_time_limit,
    soft_time_limit=task_soft_time_limit,
)
def validate_local_photometry(transient_name):
    ValidateLocalPhotometry(transient_name).run_process()


@shared_task(
    name="Get Final Progress",
    time_limit=task_time_limit,
    soft_time_limit=task_soft_time_limit,
)
def final_progress(transient_name):
    transient = Transient.objects.get(name=transient_name)
    transient.progress, transient.processing_status = get_processing_status_and_progress(transient)
    logger.debug(f'''Final progress: {(transient.progress, transient.processing_status)}''')
    transient.save()<|MERGE_RESOLUTION|>--- conflicted
+++ resolved
@@ -702,7 +702,6 @@
                     data["magnitude_error"] = photometry["magnitude_error"]
 
                 self._overwrite_or_create_object(AperturePhotometry, query, data)
-<<<<<<< HEAD
             except Exception as err:
                 err_to_raise = err
                 pass
@@ -710,21 +709,13 @@
                 os.remove(lock_path)
                 if not [Path(local_fits_path).parent.glob('*.lock')]:
                     try:
+
                         # Delete FITS file from local file cache
                         os.remove(local_fits_path)
                     except FileNotFoundError:
                         pass
                 if err_to_raise:
                     raise err_to_raise
-=======
-                try:
-                    # Delete FITS file from local file cache
-                    os.remove(local_fits_path)
-                except FileNotFoundError:
-                    pass
-            except Exception:
-                raise
->>>>>>> ba037284
         return "processed"
 
 
