--- conflicted
+++ resolved
@@ -312,17 +312,11 @@
                     "flux": photometry["flux"],
                     "flux_error": photometry["flux_error"]
                 }
-<<<<<<< HEAD
+
                 if photometry["flux"] > 0:
                     data["magnitude"] = photometry["magnitude"]
                     data["magnitude_error"] = photometry["magnitude_error"]
                 
-=======
-                if photometry["flux"] >= 0:
-                    data["magnitude"] = (photometry["magnitude"],)
-                    data["magnitude_error"] = photometry["magnitude_error"]
-
->>>>>>> 6551badd
                 self._overwrite_or_create_object(AperturePhotometry, query, data)
             except Exception as e:
                 raise
