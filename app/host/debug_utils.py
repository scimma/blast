--- conflicted
+++ resolved
@@ -1,12 +1,8 @@
 from host import tasks
 from host.models import *
 from host.transient_tasks import *
-<<<<<<< HEAD
 from host import tasks
 from host.base_tasks import TransientTaskRunner
-=======
-
->>>>>>> 32c2a2a9
 
 def _overwrite_or_create_object(model, unique_object_query, object_data):
     """
@@ -26,7 +22,7 @@
     except model.DoesNotExist:
         model.objects.create(**object_data)
 
-<<<<<<< HEAD
+
 def get_failed_tasks(transient_name=None):
 
     if transient_name is None:
@@ -34,15 +30,6 @@
     else:
         transient = Transient.objects.get(name=transient_name)
         failed_task_register = TaskRegister.objects.filter(transient=transient,status__message='failed')
-=======
-
-def get_failed_tasks(transient_name):
-
-    transient = Transient.objects.get(name=transient_name)
-    failed_task_register = TaskRegister.objects.filter(
-        transient=transient, status__message="failed"
-    )
->>>>>>> 32c2a2a9
 
     return failed_task_register
 
@@ -52,7 +39,7 @@
     task = task_register.task
     for ptask in tasks.periodic_tasks:
         if ptask.task_name == task.name:
-<<<<<<< HEAD
+
             print(f'Running {task.name}')
             status = ptask._run_process(task_register.transient)
             print(f"Status: {status}")
@@ -69,12 +56,4 @@
         s = Status.objects.get(message='not processed')
         t.status = s
         t.save()
-
-def run_tasks_for_transient(transient_name):
-
-    transient = Transient.objects.get(name=transient_name)
-    ttr = TransientTaskRunner()
-    
-=======
-            ptask._run_process(task_register.transient)
->>>>>>> 32c2a2a9
+    