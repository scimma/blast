from __future__ import absolute_import
from __future__ import unicode_literals

from celery import shared_task

from .processing import DeleteGHOSTFiles
from .processing import GhostRunner
from .processing import GlobalApertureConstructionRunner
from .processing import GlobalAperturePhotometry
from .processing import HostInformation
from .processing import HostSEDFitting
from .processing import ImageDownloadRunner
from .processing import IngestMissedTNSTransients
from .processing import InitializeTransientTasks
from .processing import LocalAperturePhotometry
from .processing import SnapshotTaskRegister
from .processing import TNSDataIngestion
from .processing import TransientInformation


periodic_tasks = [
    GhostRunner(),
    ImageDownloadRunner(),
    GlobalApertureConstructionRunner(),
    LocalAperturePhotometry(),
    GlobalAperturePhotometry(),
    TransientInformation(),
    HostInformation(),
    HostSEDFitting(),
    TNSDataIngestion(),
    InitializeTransientTasks(),
    IngestMissedTNSTransients(),
    DeleteGHOSTFiles(),
    SnapshotTaskRegister(),
]


for task in periodic_tasks:
    func_name = task._task_name().replace(" ", "_").lower()
    exec(f"@shared_task\ndef {func_name}(): {type(task).__name__}().run_process()")


#@shared_task
#def tns_data_ingestion(interval_minutes=100):
#    TNSDataIngestion().run_process(interval_minutes=interval_minutes)


#@shared_task
#def initialize_transient_tasks():
#    """
#    Initializes all task in the database to not processed for new transients.
#    """

#    InitializeTransientTasks().run_process()


#@shared_task
#def snapshot_task_register():
#    SnapshotTaskRegister().run_process()


#@shared_task
#def ingest_missed_tns_transients():
#    IngestMissedTNSTransients().run_process()


#@shared_task
#def host_information():
#    """
#    Get infotmation on the host
#    """
#    HostInformation().run_process()


#@shared_task
#def transient_information():
#    """
#    Get infotmation on the transient
#    """
#    TransientInformation().run_process()


#@shared_task
#def global_aperture_photometry():
#    """ """
#    GlobalAperturePhotometry().run_process()


##@shared_task
#def global_aperture_construction():
 #   """ """

#    GlobalApertureConstructionRunner().run_process()


#@shared_task
#def local_aperture_photometry():
#    """ """
#    LocalAperturePhotometry().run_process()


#@shared_task
#def host_match():
#    """
#    Match a single transient in the database to a host galaxy.
#
#    Returns:
#        (None): Matches host to transient
#    """

#    GhostRunner().run_process()


#@shared_task
#def global_host_sed_inference():
#    """
#    Runs fits to global host aperture photometry
#    """
#    HostSEDFitting().run_process()


#@shared_task
#def cutout_download():
#    """
#    Downloads cutout data for a single transient
#    """
#    ImageDownloadRunner().run_process()

<<<<<<< HEAD

#@shared_task
#def delete_ghost_files():
#    DeleteGHOSTFiles().run_process()
=======
@shared_task
def delete_ghost_files():
    DeleteGHOSTFiles().run_process()
>>>>>>> e3a59010
<|MERGE_RESOLUTION|>--- conflicted
+++ resolved
@@ -126,13 +126,7 @@
 #    """
 #    ImageDownloadRunner().run_process()
 
-<<<<<<< HEAD
 
 #@shared_task
 #def delete_ghost_files():
 #    DeleteGHOSTFiles().run_process()
-=======
-@shared_task
-def delete_ghost_files():
-    DeleteGHOSTFiles().run_process()
->>>>>>> e3a59010
