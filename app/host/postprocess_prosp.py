"""Transform from prospector outputs to physical parameters.
Bingjie Wang 7/13/23

#####
example:
mod_fsps = build_model() # the same as the function I wrote in train_sbi.py
sps = build_sps() # the same as in train_sbi.py
run_all(fname='test.h5', mod_fsps=mod_fsps, sps=sps, percents=[15.9,50,84.1])

To use this script on SBI posteriors, replace that block that reads in a Prospector .h5 file in run_all(). res['theta_index'] should be kept the same, and res['chain'] should be replaced with the SBI posteriors.

If you train the SBI on the stellar mass, instead the total mass formed (the default from prospector), then there is no need to run the block that does this transformation in run_all().
"""
import os
import random
import sys

import numpy as np
import prospect.io.read_results as reader
from astropy.cosmology import WMAP9 as cosmo
from astropy.io import fits
from astropy.table import Table
from dynesty.utils import resample_equal
from prospect.models.transforms import logsfr_ratios_to_masses
from prospect.plotting.corner import quantile


def theta_index(prior="p-alpha"):
    """Corresponding to the Prospector-alpha model"""
    # index = {'zred': slice(0, 1, None), 'logmass': slice(1, 2, None), 'logzsol': slice(2, 3, None), 'logsfr_ratios': slice(3, 9, None),
    #         'dust2': slice(9, 10, None), 'dust_index': slice(10, 11, None), 'dust1_fraction': slice(11, 12, None),
    #         'log_fagn': slice(12, 13, None), 'log_agn_tau': slice(13, 14, None), 'gas_logz': slice(14, 15, None),
    #         'duste_qpah': slice(15, 16, None), 'duste_umin': slice(16, 17, None), 'log_duste_gamma': slice(17, 18, None)}
    index = {
        "zred": slice(0, 1, None),
        "logmass": slice(1, 2, None),
        "logzsol": slice(2, 3, None),
        "logsfr_ratios": slice(3, 9, None),
        "dust2": slice(9, 10, None),
        "dust_index": slice(10, 11, None),
        "dust1_fraction": slice(11, 12, None),
        "log_fagn": slice(12, 13, None),
        "log_agn_tau": slice(13, 14, None),
        "gas_logz": slice(14, 15, None),
        "duste_qpah": slice(15, 16, None),
        "duste_umin": slice(16, 17, None),
        "log_duste_gamma": slice(17, 18, None),
    }

    return index


def getPercentiles(
    chain, quantity="zred", theta_index=None, percents=[15.9, 50.0, 84.1]
):
    """get the 16/50/84th percentile for a scalar output
    that does not need transform functions
    (e.g., mass, dust, etc).
    """
    try:
        npix = chain[theta_index[quantity]].shape[0]
    except ValueError:
        print('"' + quantity + '" does not exist in the output.')
        return

    p = np.percentile(chain[:, theta_index[quantity]], q=percents)
    return p.T


def z_to_agebins(zred=None, agebins=None, nbins_sfh=7, amin=7.1295, **extras):
    """new agebins defined in Wang+2023:uncover_sps_catalog"""
    tuniv = cosmo.age(zred).value * 1e9
    tbinmax = tuniv * 0.9
    if zred <= 3.0:
        agelims = (
            [0.0, 7.47712]
            + np.linspace(8.0, np.log10(tbinmax), nbins_sfh - 2).tolist()
            + [np.log10(tuniv)]
        )
    else:
        agelims = np.linspace(amin, np.log10(tbinmax), nbins_sfh).tolist() + [
            np.log10(tuniv)
        ]
        agelims[0] = 0

    agebins = np.array([agelims[:-1], agelims[1:]])
    return agebins.T


def stepInterp(ab, val, ts):
    """ab: agebins vector
    val: the original value (sfr, etc) that we want to interpolate
    ts: new values we want to interpolate to"""
    newval = np.zeros_like(ts) + np.nan
    for i in range(0, len(ab)):
        newval[(ts >= ab[i, 0]) & (ts < ab[i, 1])] = val[i]
    newval[-1] = 0
    return newval


def get_mwa(agebins, sfr):
    ages = 10**agebins
    dt = np.abs(ages[:, 1] - ages[:, 0])
    return np.sum(np.mean(ages, axis=1) * sfr * dt) / np.sum(sfr * dt) / 1e9  # in Gyr


def getSFH(
    chain,
    nagebins=7,
    sfrtimes=[10, 30, 100],
    tbins=100,
    theta_index=None,
    rtn_chains=False,
    percents=[15.9, 50, 84.1],
    zred=None,
):
    """get the 16/50/84th percentile of the SFH for each pixel.

    Parameters
    ___________

    chain : chain object as defined in pirate.io
    nagebins : number of agebins
    sfrtimes : timescales that we want the output SFR averaged over (in Myr)
    tbins : how many log-scaled timebins to interpolate results onto

    Returns
    __________

    age_interp : list of ages -- lookback time in Gyr
    sfh : 3 x npix x len(age_interp) array that gives the 16/50/84% interval of the SFH at each lookback time
    mwa : 3 x npix array-- 16/50/84th percentile mass-weighted age
    sfr : 3 x npix x n_sfrtimes -- 16/50/84% SFR over each timescale
    """

    # run the transforms to get the SFH at each step in the chain for every pixel:
    # (pixel, agebin, chain step)
    nsamples = chain.shape[0]
    allsfhs = np.zeros((nsamples, nagebins))
    allagebins = np.zeros((nsamples, nagebins, 2))
    allMWA = np.zeros((nsamples))

    # make the SFR for each draw in each pixel
    for iteration in range(nsamples):
        # get agebins and time spacing
        allagebins[iteration, :, :] = z_to_agebins(
            zred=zred
        )  # chain[:,theta_index['zred']][iteration][0])
        dt = 10 ** allagebins[iteration, :, 1] - 10 ** allagebins[iteration, :, 0]

        # get mass per bin
        masses = logsfr_ratios_to_masses(
            logsfr_ratios=chain[:, theta_index["logsfr_ratios"]][iteration, :],
            agebins=allagebins[iteration, :, :],
            logmass=chain[:, theta_index["logmass"]][iteration][0],
        )

        # convert to sfr
        allsfhs[iteration, :] = masses / dt

        # go ahead and get the mass-weighted age too
        allMWA[iteration] = get_mwa(allagebins[iteration, :, :], allsfhs[iteration, :])

    # interpolate everything onto the same time grid
    # define the grid as going from lookback time = 0 to the oldest time in all the samples
    # with 1000 log-spaced samples in between (might want to update this later!)
    allagebins_ago = 10**allagebins / 1e9
    age_interp = (
        np.logspace(1, np.log10(np.max(allagebins_ago * 1e9)), tbins) / 1e9
    )  # lookback time in Gyr
    allsfhs_interp = np.zeros((nsamples, len(age_interp)))
    allsfrs = np.zeros((nsamples, len(sfrtimes)))
    dt = (age_interp - np.insert(age_interp, 0, 0)[:-1]) * 1e9  # in *years* to calc sfr
    for iteration in range(nsamples):
        allsfhs_interp[iteration, :] = stepInterp(
            allagebins_ago[iteration, :], allsfhs[iteration, :], age_interp
        )

        # also get SFR averaged over all the timescales we want
        for i, time in enumerate(sfrtimes):
            allsfrs[iteration, i] = np.mean(
                allsfhs_interp[iteration, (age_interp <= time * 1e-9)]
            )

    if rtn_chains:
        return (age_interp, allsfhs_interp, allMWA, allsfrs)
    else:
        # sfr and MWA percentiles
        sfh = np.percentile(allsfhs_interp, percents, axis=0)
        mwa = np.percentile(allMWA, percents)
        sfr = np.percentile(allsfrs, percents, axis=0)
        return (age_interp, sfh.T, mwa, sfr.T)


def get_all_outputs_and_chains(
    res=None,
    keys=None,
    run_params=None,
    percents=[15.9, 50, 84.1],
    nsamp=1000,
    zred=None,
):
    """get all the outputs;
    nsamp: number of posterior samples drawn
    """

    # load the output file and get the unweighted chain
    chain = res["chain"]
    theta_index = res["theta_index"]

    # get the basic quantities
    percentiles = {}
    for key in keys:
        percentiles[key] = getPercentiles(chain, key, theta_index)

    ### 
    train_pars = np.array([ 0.11929193, 10.39623445, -1.32188065,  0.18913014,  0.16209094,
                            0.06441716, -0.19440235,  0.11935996,  0.37152376,  0.34494525,
                            -0.42501956,  0.51024255, -2.06271797,  1.37400889, -1.21739342,
                            3.32965967,  1.28220919, -1.79931691])
    age_interp, allsfhs_interp, allMWA, allsfrs = getSFH(
        chain, theta_index=theta_index, rtn_chains=True, zred=zred
    )
    #import pdb; pdb.set_trace()
    # sfr and MWA percentiles
    # rtn_chains is defaulted to False: so need to transpose sfh and sfr
    allsfhs_interp[np.isnan(allsfhs_interp)] = 0
    sfh = np.percentile(allsfhs_interp, percents, axis=0)
    mwa = np.percentile(allMWA, percents)
    sfr = np.percentile(allsfrs, percents, axis=0)

    # each of these keys is a (xpix x ypix x nparam x 16/50/84%) map
    percentiles["age_interp"] = age_interp
    percentiles["sfh"] = sfh.T
    percentiles["mwa"] = mwa
    percentiles["sfr"] = sfr.T

    # saved chains are subsampled, so that we can plot stellar mass on the corner plot
    chain_len = res["chain"].shape[0]
    if nsamp > chain_len:
        sub_idx = random.sample(range(res["chain"].shape[0]), chain_len)
    else:
        sub_idx = random.sample(range(res["chain"].shape[0]), nsamp)
    
    chain = res["chain"][sub_idx]
    chains = {
        "age_interp": age_interp,
        "sfh": allsfhs_interp,
        "mwa": allMWA[sub_idx],
        "sfr": allsfrs[sub_idx, :],
    }

    for _k in keys:
        chains[_k] = np.concatenate(chain[:, theta_index[_k]])

    return percentiles, chains, sub_idx


def run_all(
    fname,
    unw_fname,
    perc_fname,
    zred,
    prior="p-alpha",
    mod_fsps=None,
    sps=None,
    percents=[15.9, 50, 84.1],
    use_weights=True,
    obs=None,
    **extra
):

    # XXX read in prospector outputs
    if obs is None:
        res, obs, _ = reader.results_from(fname, dangerous=False)
    else:
        res, _, _ = reader.results_from(fname, dangerous=False)

    res["theta_index"] = theta_index(prior)
    # If sampling using dynesty, we resample the chains so that each has an equal weight.
    if use_weights:
        res["chain"] = resample_equal(res["chain"], res["weights"])  # unweighted_chain

    """
    I think the chains output by SBI are the same as the Prospector ones, unless you change the paramters constituting the training set.
    If so, then you could also use this same script to postprocess the SBI posteriors -- just replace the res['chain'] with the SBI posteriors.
    """

    # zred_idx = 0
    mass_idx = 1
    # scalar outputs that do not need transform functions
    keys = [
        "logzsol",
        "dust2",
        "dust_index",
        "dust1_fraction",
        "log_fagn",
        "log_agn_tau",
        "gas_logz",
        "duste_qpah",
        "duste_umin",
        "log_duste_gamma",
    ]
    percentiles, chains, sub_idx = get_all_outputs_and_chains(res, keys=keys, zred=zred)

    # ---------- total mass formed -> stellar mass
    stellarmass = []
    ssfr = []
    modphots_all = []
    modspecs_all = []
    
    for i, _subidx in enumerate(sub_idx):
        modspec, modmags, sm = mod_fsps.predict(
            res["chain"][int(_subidx)], sps=sps, obs=obs
        )
        modphots_all.append(modmags)  # model photometry
        modspecs_all.append(modspec)  # model spectrum
        _mass = res["chain"][int(_subidx)][mass_idx]
<<<<<<< HEAD
        stellarmass.append(_mass) ## mass is already converted to surviving mass in training
        ### np.log10(10**_mass * sm))
        ssfr.append(
            chains["sfr"][i] / 10**stellarmass[-1] ###10**_mass * sm
=======
        stellarmass.append(np.log10(10**_mass))  # * sm))
        ssfr.append(
            chains["sfr"][i] / 10**_mass  # * sm
>>>>>>> 3267d3ca
        )  # sfr chains are already sub-sampled
    stellarmass = np.array(stellarmass)
    ssfr = np.array(ssfr)
    modphots_all = np.array(modphots_all)

    percentiles["stellar_mass"] = np.percentile(stellarmass, percents)
    percentiles["ssfr"] = np.percentile(ssfr, percents, axis=0).T
    percentiles["modphot"] = np.percentile(modphots_all, percents, axis=0).T
    percentiles["modspec"] = np.percentile(modspecs_all, percents, axis=0).T

    # XXX save percentiles to files
    # perc_fname = fname.replace('mcmc', 'perc')
    # perc_fname = perc_fname.replace('.h5', '.npz')
    np.savez(perc_fname, percentiles=percentiles, theta_lbs=res["theta_labels"])

    # XXX save chains to files
    # unw_fname = fname.replace('mcmc', 'chain')
    # unw_fname = unw_fname.replace('.h5', '.npz')
    chains["stellar_mass"] = stellarmass
    chains["ssfr"] = ssfr
    np.savez(unw_fname, chains=chains)

    # load as
    # fnpz = np.load(perc_fname, allow_pickle=True)
    # perc = fnpz['percentiles'][()]
<|MERGE_RESOLUTION|>--- conflicted
+++ resolved
@@ -1,353 +1,348 @@
-"""Transform from prospector outputs to physical parameters.
-Bingjie Wang 7/13/23
-
-#####
-example:
-mod_fsps = build_model() # the same as the function I wrote in train_sbi.py
-sps = build_sps() # the same as in train_sbi.py
-run_all(fname='test.h5', mod_fsps=mod_fsps, sps=sps, percents=[15.9,50,84.1])
-
-To use this script on SBI posteriors, replace that block that reads in a Prospector .h5 file in run_all(). res['theta_index'] should be kept the same, and res['chain'] should be replaced with the SBI posteriors.
-
-If you train the SBI on the stellar mass, instead the total mass formed (the default from prospector), then there is no need to run the block that does this transformation in run_all().
-"""
-import os
-import random
-import sys
-
-import numpy as np
-import prospect.io.read_results as reader
-from astropy.cosmology import WMAP9 as cosmo
-from astropy.io import fits
-from astropy.table import Table
-from dynesty.utils import resample_equal
-from prospect.models.transforms import logsfr_ratios_to_masses
-from prospect.plotting.corner import quantile
-
-
-def theta_index(prior="p-alpha"):
-    """Corresponding to the Prospector-alpha model"""
-    # index = {'zred': slice(0, 1, None), 'logmass': slice(1, 2, None), 'logzsol': slice(2, 3, None), 'logsfr_ratios': slice(3, 9, None),
-    #         'dust2': slice(9, 10, None), 'dust_index': slice(10, 11, None), 'dust1_fraction': slice(11, 12, None),
-    #         'log_fagn': slice(12, 13, None), 'log_agn_tau': slice(13, 14, None), 'gas_logz': slice(14, 15, None),
-    #         'duste_qpah': slice(15, 16, None), 'duste_umin': slice(16, 17, None), 'log_duste_gamma': slice(17, 18, None)}
-    index = {
-        "zred": slice(0, 1, None),
-        "logmass": slice(1, 2, None),
-        "logzsol": slice(2, 3, None),
-        "logsfr_ratios": slice(3, 9, None),
-        "dust2": slice(9, 10, None),
-        "dust_index": slice(10, 11, None),
-        "dust1_fraction": slice(11, 12, None),
-        "log_fagn": slice(12, 13, None),
-        "log_agn_tau": slice(13, 14, None),
-        "gas_logz": slice(14, 15, None),
-        "duste_qpah": slice(15, 16, None),
-        "duste_umin": slice(16, 17, None),
-        "log_duste_gamma": slice(17, 18, None),
-    }
-
-    return index
-
-
-def getPercentiles(
-    chain, quantity="zred", theta_index=None, percents=[15.9, 50.0, 84.1]
-):
-    """get the 16/50/84th percentile for a scalar output
-    that does not need transform functions
-    (e.g., mass, dust, etc).
-    """
-    try:
-        npix = chain[theta_index[quantity]].shape[0]
-    except ValueError:
-        print('"' + quantity + '" does not exist in the output.')
-        return
-
-    p = np.percentile(chain[:, theta_index[quantity]], q=percents)
-    return p.T
-
-
-def z_to_agebins(zred=None, agebins=None, nbins_sfh=7, amin=7.1295, **extras):
-    """new agebins defined in Wang+2023:uncover_sps_catalog"""
-    tuniv = cosmo.age(zred).value * 1e9
-    tbinmax = tuniv * 0.9
-    if zred <= 3.0:
-        agelims = (
-            [0.0, 7.47712]
-            + np.linspace(8.0, np.log10(tbinmax), nbins_sfh - 2).tolist()
-            + [np.log10(tuniv)]
-        )
-    else:
-        agelims = np.linspace(amin, np.log10(tbinmax), nbins_sfh).tolist() + [
-            np.log10(tuniv)
-        ]
-        agelims[0] = 0
-
-    agebins = np.array([agelims[:-1], agelims[1:]])
-    return agebins.T
-
-
-def stepInterp(ab, val, ts):
-    """ab: agebins vector
-    val: the original value (sfr, etc) that we want to interpolate
-    ts: new values we want to interpolate to"""
-    newval = np.zeros_like(ts) + np.nan
-    for i in range(0, len(ab)):
-        newval[(ts >= ab[i, 0]) & (ts < ab[i, 1])] = val[i]
-    newval[-1] = 0
-    return newval
-
-
-def get_mwa(agebins, sfr):
-    ages = 10**agebins
-    dt = np.abs(ages[:, 1] - ages[:, 0])
-    return np.sum(np.mean(ages, axis=1) * sfr * dt) / np.sum(sfr * dt) / 1e9  # in Gyr
-
-
-def getSFH(
-    chain,
-    nagebins=7,
-    sfrtimes=[10, 30, 100],
-    tbins=100,
-    theta_index=None,
-    rtn_chains=False,
-    percents=[15.9, 50, 84.1],
-    zred=None,
-):
-    """get the 16/50/84th percentile of the SFH for each pixel.
-
-    Parameters
-    ___________
-
-    chain : chain object as defined in pirate.io
-    nagebins : number of agebins
-    sfrtimes : timescales that we want the output SFR averaged over (in Myr)
-    tbins : how many log-scaled timebins to interpolate results onto
-
-    Returns
-    __________
-
-    age_interp : list of ages -- lookback time in Gyr
-    sfh : 3 x npix x len(age_interp) array that gives the 16/50/84% interval of the SFH at each lookback time
-    mwa : 3 x npix array-- 16/50/84th percentile mass-weighted age
-    sfr : 3 x npix x n_sfrtimes -- 16/50/84% SFR over each timescale
-    """
-
-    # run the transforms to get the SFH at each step in the chain for every pixel:
-    # (pixel, agebin, chain step)
-    nsamples = chain.shape[0]
-    allsfhs = np.zeros((nsamples, nagebins))
-    allagebins = np.zeros((nsamples, nagebins, 2))
-    allMWA = np.zeros((nsamples))
-
-    # make the SFR for each draw in each pixel
-    for iteration in range(nsamples):
-        # get agebins and time spacing
-        allagebins[iteration, :, :] = z_to_agebins(
-            zred=zred
-        )  # chain[:,theta_index['zred']][iteration][0])
-        dt = 10 ** allagebins[iteration, :, 1] - 10 ** allagebins[iteration, :, 0]
-
-        # get mass per bin
-        masses = logsfr_ratios_to_masses(
-            logsfr_ratios=chain[:, theta_index["logsfr_ratios"]][iteration, :],
-            agebins=allagebins[iteration, :, :],
-            logmass=chain[:, theta_index["logmass"]][iteration][0],
-        )
-
-        # convert to sfr
-        allsfhs[iteration, :] = masses / dt
-
-        # go ahead and get the mass-weighted age too
-        allMWA[iteration] = get_mwa(allagebins[iteration, :, :], allsfhs[iteration, :])
-
-    # interpolate everything onto the same time grid
-    # define the grid as going from lookback time = 0 to the oldest time in all the samples
-    # with 1000 log-spaced samples in between (might want to update this later!)
-    allagebins_ago = 10**allagebins / 1e9
-    age_interp = (
-        np.logspace(1, np.log10(np.max(allagebins_ago * 1e9)), tbins) / 1e9
-    )  # lookback time in Gyr
-    allsfhs_interp = np.zeros((nsamples, len(age_interp)))
-    allsfrs = np.zeros((nsamples, len(sfrtimes)))
-    dt = (age_interp - np.insert(age_interp, 0, 0)[:-1]) * 1e9  # in *years* to calc sfr
-    for iteration in range(nsamples):
-        allsfhs_interp[iteration, :] = stepInterp(
-            allagebins_ago[iteration, :], allsfhs[iteration, :], age_interp
-        )
-
-        # also get SFR averaged over all the timescales we want
-        for i, time in enumerate(sfrtimes):
-            allsfrs[iteration, i] = np.mean(
-                allsfhs_interp[iteration, (age_interp <= time * 1e-9)]
-            )
-
-    if rtn_chains:
-        return (age_interp, allsfhs_interp, allMWA, allsfrs)
-    else:
-        # sfr and MWA percentiles
-        sfh = np.percentile(allsfhs_interp, percents, axis=0)
-        mwa = np.percentile(allMWA, percents)
-        sfr = np.percentile(allsfrs, percents, axis=0)
-        return (age_interp, sfh.T, mwa, sfr.T)
-
-
-def get_all_outputs_and_chains(
-    res=None,
-    keys=None,
-    run_params=None,
-    percents=[15.9, 50, 84.1],
-    nsamp=1000,
-    zred=None,
-):
-    """get all the outputs;
-    nsamp: number of posterior samples drawn
-    """
-
-    # load the output file and get the unweighted chain
-    chain = res["chain"]
-    theta_index = res["theta_index"]
-
-    # get the basic quantities
-    percentiles = {}
-    for key in keys:
-        percentiles[key] = getPercentiles(chain, key, theta_index)
-
-    ### 
-    train_pars = np.array([ 0.11929193, 10.39623445, -1.32188065,  0.18913014,  0.16209094,
-                            0.06441716, -0.19440235,  0.11935996,  0.37152376,  0.34494525,
-                            -0.42501956,  0.51024255, -2.06271797,  1.37400889, -1.21739342,
-                            3.32965967,  1.28220919, -1.79931691])
-    age_interp, allsfhs_interp, allMWA, allsfrs = getSFH(
-        chain, theta_index=theta_index, rtn_chains=True, zred=zred
-    )
-    #import pdb; pdb.set_trace()
-    # sfr and MWA percentiles
-    # rtn_chains is defaulted to False: so need to transpose sfh and sfr
-    allsfhs_interp[np.isnan(allsfhs_interp)] = 0
-    sfh = np.percentile(allsfhs_interp, percents, axis=0)
-    mwa = np.percentile(allMWA, percents)
-    sfr = np.percentile(allsfrs, percents, axis=0)
-
-    # each of these keys is a (xpix x ypix x nparam x 16/50/84%) map
-    percentiles["age_interp"] = age_interp
-    percentiles["sfh"] = sfh.T
-    percentiles["mwa"] = mwa
-    percentiles["sfr"] = sfr.T
-
-    # saved chains are subsampled, so that we can plot stellar mass on the corner plot
-    chain_len = res["chain"].shape[0]
-    if nsamp > chain_len:
-        sub_idx = random.sample(range(res["chain"].shape[0]), chain_len)
-    else:
-        sub_idx = random.sample(range(res["chain"].shape[0]), nsamp)
-    
-    chain = res["chain"][sub_idx]
-    chains = {
-        "age_interp": age_interp,
-        "sfh": allsfhs_interp,
-        "mwa": allMWA[sub_idx],
-        "sfr": allsfrs[sub_idx, :],
-    }
-
-    for _k in keys:
-        chains[_k] = np.concatenate(chain[:, theta_index[_k]])
-
-    return percentiles, chains, sub_idx
-
-
-def run_all(
-    fname,
-    unw_fname,
-    perc_fname,
-    zred,
-    prior="p-alpha",
-    mod_fsps=None,
-    sps=None,
-    percents=[15.9, 50, 84.1],
-    use_weights=True,
-    obs=None,
-    **extra
-):
-
-    # XXX read in prospector outputs
-    if obs is None:
-        res, obs, _ = reader.results_from(fname, dangerous=False)
-    else:
-        res, _, _ = reader.results_from(fname, dangerous=False)
-
-    res["theta_index"] = theta_index(prior)
-    # If sampling using dynesty, we resample the chains so that each has an equal weight.
-    if use_weights:
-        res["chain"] = resample_equal(res["chain"], res["weights"])  # unweighted_chain
-
-    """
-    I think the chains output by SBI are the same as the Prospector ones, unless you change the paramters constituting the training set.
-    If so, then you could also use this same script to postprocess the SBI posteriors -- just replace the res['chain'] with the SBI posteriors.
-    """
-
-    # zred_idx = 0
-    mass_idx = 1
-    # scalar outputs that do not need transform functions
-    keys = [
-        "logzsol",
-        "dust2",
-        "dust_index",
-        "dust1_fraction",
-        "log_fagn",
-        "log_agn_tau",
-        "gas_logz",
-        "duste_qpah",
-        "duste_umin",
-        "log_duste_gamma",
-    ]
-    percentiles, chains, sub_idx = get_all_outputs_and_chains(res, keys=keys, zred=zred)
-
-    # ---------- total mass formed -> stellar mass
-    stellarmass = []
-    ssfr = []
-    modphots_all = []
-    modspecs_all = []
-    
-    for i, _subidx in enumerate(sub_idx):
-        modspec, modmags, sm = mod_fsps.predict(
-            res["chain"][int(_subidx)], sps=sps, obs=obs
-        )
-        modphots_all.append(modmags)  # model photometry
-        modspecs_all.append(modspec)  # model spectrum
-        _mass = res["chain"][int(_subidx)][mass_idx]
-<<<<<<< HEAD
-        stellarmass.append(_mass) ## mass is already converted to surviving mass in training
-        ### np.log10(10**_mass * sm))
-        ssfr.append(
-            chains["sfr"][i] / 10**stellarmass[-1] ###10**_mass * sm
-=======
-        stellarmass.append(np.log10(10**_mass))  # * sm))
-        ssfr.append(
-            chains["sfr"][i] / 10**_mass  # * sm
->>>>>>> 3267d3ca
-        )  # sfr chains are already sub-sampled
-    stellarmass = np.array(stellarmass)
-    ssfr = np.array(ssfr)
-    modphots_all = np.array(modphots_all)
-
-    percentiles["stellar_mass"] = np.percentile(stellarmass, percents)
-    percentiles["ssfr"] = np.percentile(ssfr, percents, axis=0).T
-    percentiles["modphot"] = np.percentile(modphots_all, percents, axis=0).T
-    percentiles["modspec"] = np.percentile(modspecs_all, percents, axis=0).T
-
-    # XXX save percentiles to files
-    # perc_fname = fname.replace('mcmc', 'perc')
-    # perc_fname = perc_fname.replace('.h5', '.npz')
-    np.savez(perc_fname, percentiles=percentiles, theta_lbs=res["theta_labels"])
-
-    # XXX save chains to files
-    # unw_fname = fname.replace('mcmc', 'chain')
-    # unw_fname = unw_fname.replace('.h5', '.npz')
-    chains["stellar_mass"] = stellarmass
-    chains["ssfr"] = ssfr
-    np.savez(unw_fname, chains=chains)
-
-    # load as
-    # fnpz = np.load(perc_fname, allow_pickle=True)
-    # perc = fnpz['percentiles'][()]
+"""Transform from prospector outputs to physical parameters.
+Bingjie Wang 7/13/23
+
+#####
+example:
+mod_fsps = build_model() # the same as the function I wrote in train_sbi.py
+sps = build_sps() # the same as in train_sbi.py
+run_all(fname='test.h5', mod_fsps=mod_fsps, sps=sps, percents=[15.9,50,84.1])
+
+To use this script on SBI posteriors, replace that block that reads in a Prospector .h5 file in run_all(). res['theta_index'] should be kept the same, and res['chain'] should be replaced with the SBI posteriors.
+
+If you train the SBI on the stellar mass, instead the total mass formed (the default from prospector), then there is no need to run the block that does this transformation in run_all().
+"""
+import os
+import random
+import sys
+
+import numpy as np
+import prospect.io.read_results as reader
+from astropy.cosmology import WMAP9 as cosmo
+from astropy.io import fits
+from astropy.table import Table
+from dynesty.utils import resample_equal
+from prospect.models.transforms import logsfr_ratios_to_masses
+from prospect.plotting.corner import quantile
+
+
+def theta_index(prior="p-alpha"):
+    """Corresponding to the Prospector-alpha model"""
+    # index = {'zred': slice(0, 1, None), 'logmass': slice(1, 2, None), 'logzsol': slice(2, 3, None), 'logsfr_ratios': slice(3, 9, None),
+    #         'dust2': slice(9, 10, None), 'dust_index': slice(10, 11, None), 'dust1_fraction': slice(11, 12, None),
+    #         'log_fagn': slice(12, 13, None), 'log_agn_tau': slice(13, 14, None), 'gas_logz': slice(14, 15, None),
+    #         'duste_qpah': slice(15, 16, None), 'duste_umin': slice(16, 17, None), 'log_duste_gamma': slice(17, 18, None)}
+    index = {
+        "zred": slice(0, 1, None),
+        "logmass": slice(1, 2, None),
+        "logzsol": slice(2, 3, None),
+        "logsfr_ratios": slice(3, 9, None),
+        "dust2": slice(9, 10, None),
+        "dust_index": slice(10, 11, None),
+        "dust1_fraction": slice(11, 12, None),
+        "log_fagn": slice(12, 13, None),
+        "log_agn_tau": slice(13, 14, None),
+        "gas_logz": slice(14, 15, None),
+        "duste_qpah": slice(15, 16, None),
+        "duste_umin": slice(16, 17, None),
+        "log_duste_gamma": slice(17, 18, None),
+    }
+
+    return index
+
+
+def getPercentiles(
+    chain, quantity="zred", theta_index=None, percents=[15.9, 50.0, 84.1]
+):
+    """get the 16/50/84th percentile for a scalar output
+    that does not need transform functions
+    (e.g., mass, dust, etc).
+    """
+    try:
+        npix = chain[theta_index[quantity]].shape[0]
+    except ValueError:
+        print('"' + quantity + '" does not exist in the output.')
+        return
+
+    p = np.percentile(chain[:, theta_index[quantity]], q=percents)
+    return p.T
+
+
+def z_to_agebins(zred=None, agebins=None, nbins_sfh=7, amin=7.1295, **extras):
+    """new agebins defined in Wang+2023:uncover_sps_catalog"""
+    tuniv = cosmo.age(zred).value * 1e9
+    tbinmax = tuniv * 0.9
+    if zred <= 3.0:
+        agelims = (
+            [0.0, 7.47712]
+            + np.linspace(8.0, np.log10(tbinmax), nbins_sfh - 2).tolist()
+            + [np.log10(tuniv)]
+        )
+    else:
+        agelims = np.linspace(amin, np.log10(tbinmax), nbins_sfh).tolist() + [
+            np.log10(tuniv)
+        ]
+        agelims[0] = 0
+
+    agebins = np.array([agelims[:-1], agelims[1:]])
+    return agebins.T
+
+
+def stepInterp(ab, val, ts):
+    """ab: agebins vector
+    val: the original value (sfr, etc) that we want to interpolate
+    ts: new values we want to interpolate to"""
+    newval = np.zeros_like(ts) + np.nan
+    for i in range(0, len(ab)):
+        newval[(ts >= ab[i, 0]) & (ts < ab[i, 1])] = val[i]
+    newval[-1] = 0
+    return newval
+
+
+def get_mwa(agebins, sfr):
+    ages = 10**agebins
+    dt = np.abs(ages[:, 1] - ages[:, 0])
+    return np.sum(np.mean(ages, axis=1) * sfr * dt) / np.sum(sfr * dt) / 1e9  # in Gyr
+
+
+def getSFH(
+    chain,
+    nagebins=7,
+    sfrtimes=[10, 30, 100],
+    tbins=100,
+    theta_index=None,
+    rtn_chains=False,
+    percents=[15.9, 50, 84.1],
+    zred=None,
+):
+    """get the 16/50/84th percentile of the SFH for each pixel.
+
+    Parameters
+    ___________
+
+    chain : chain object as defined in pirate.io
+    nagebins : number of agebins
+    sfrtimes : timescales that we want the output SFR averaged over (in Myr)
+    tbins : how many log-scaled timebins to interpolate results onto
+
+    Returns
+    __________
+
+    age_interp : list of ages -- lookback time in Gyr
+    sfh : 3 x npix x len(age_interp) array that gives the 16/50/84% interval of the SFH at each lookback time
+    mwa : 3 x npix array-- 16/50/84th percentile mass-weighted age
+    sfr : 3 x npix x n_sfrtimes -- 16/50/84% SFR over each timescale
+    """
+
+    # run the transforms to get the SFH at each step in the chain for every pixel:
+    # (pixel, agebin, chain step)
+    nsamples = chain.shape[0]
+    allsfhs = np.zeros((nsamples, nagebins))
+    allagebins = np.zeros((nsamples, nagebins, 2))
+    allMWA = np.zeros((nsamples))
+
+    # make the SFR for each draw in each pixel
+    for iteration in range(nsamples):
+        # get agebins and time spacing
+        allagebins[iteration, :, :] = z_to_agebins(
+            zred=zred
+        )  # chain[:,theta_index['zred']][iteration][0])
+        dt = 10 ** allagebins[iteration, :, 1] - 10 ** allagebins[iteration, :, 0]
+
+        # get mass per bin
+        masses = logsfr_ratios_to_masses(
+            logsfr_ratios=chain[:, theta_index["logsfr_ratios"]][iteration, :],
+            agebins=allagebins[iteration, :, :],
+            logmass=chain[:, theta_index["logmass"]][iteration][0],
+        )
+
+        # convert to sfr
+        allsfhs[iteration, :] = masses / dt
+
+        # go ahead and get the mass-weighted age too
+        allMWA[iteration] = get_mwa(allagebins[iteration, :, :], allsfhs[iteration, :])
+
+    # interpolate everything onto the same time grid
+    # define the grid as going from lookback time = 0 to the oldest time in all the samples
+    # with 1000 log-spaced samples in between (might want to update this later!)
+    allagebins_ago = 10**allagebins / 1e9
+    age_interp = (
+        np.logspace(1, np.log10(np.max(allagebins_ago * 1e9)), tbins) / 1e9
+    )  # lookback time in Gyr
+    allsfhs_interp = np.zeros((nsamples, len(age_interp)))
+    allsfrs = np.zeros((nsamples, len(sfrtimes)))
+    dt = (age_interp - np.insert(age_interp, 0, 0)[:-1]) * 1e9  # in *years* to calc sfr
+    for iteration in range(nsamples):
+        allsfhs_interp[iteration, :] = stepInterp(
+            allagebins_ago[iteration, :], allsfhs[iteration, :], age_interp
+        )
+
+        # also get SFR averaged over all the timescales we want
+        for i, time in enumerate(sfrtimes):
+            allsfrs[iteration, i] = np.mean(
+                allsfhs_interp[iteration, (age_interp <= time * 1e-9)]
+            )
+
+    if rtn_chains:
+        return (age_interp, allsfhs_interp, allMWA, allsfrs)
+    else:
+        # sfr and MWA percentiles
+        sfh = np.percentile(allsfhs_interp, percents, axis=0)
+        mwa = np.percentile(allMWA, percents)
+        sfr = np.percentile(allsfrs, percents, axis=0)
+        return (age_interp, sfh.T, mwa, sfr.T)
+
+
+def get_all_outputs_and_chains(
+    res=None,
+    keys=None,
+    run_params=None,
+    percents=[15.9, 50, 84.1],
+    nsamp=1000,
+    zred=None,
+):
+    """get all the outputs;
+    nsamp: number of posterior samples drawn
+    """
+
+    # load the output file and get the unweighted chain
+    chain = res["chain"]
+    theta_index = res["theta_index"]
+
+    # get the basic quantities
+    percentiles = {}
+    for key in keys:
+        percentiles[key] = getPercentiles(chain, key, theta_index)
+
+    ### 
+    train_pars = np.array([ 0.11929193, 10.39623445, -1.32188065,  0.18913014,  0.16209094,
+                            0.06441716, -0.19440235,  0.11935996,  0.37152376,  0.34494525,
+                            -0.42501956,  0.51024255, -2.06271797,  1.37400889, -1.21739342,
+                            3.32965967,  1.28220919, -1.79931691])
+    age_interp, allsfhs_interp, allMWA, allsfrs = getSFH(
+        chain, theta_index=theta_index, rtn_chains=True, zred=zred
+    )
+    #import pdb; pdb.set_trace()
+    # sfr and MWA percentiles
+    # rtn_chains is defaulted to False: so need to transpose sfh and sfr
+    allsfhs_interp[np.isnan(allsfhs_interp)] = 0
+    sfh = np.percentile(allsfhs_interp, percents, axis=0)
+    mwa = np.percentile(allMWA, percents)
+    sfr = np.percentile(allsfrs, percents, axis=0)
+
+    # each of these keys is a (xpix x ypix x nparam x 16/50/84%) map
+    percentiles["age_interp"] = age_interp
+    percentiles["sfh"] = sfh.T
+    percentiles["mwa"] = mwa
+    percentiles["sfr"] = sfr.T
+
+    # saved chains are subsampled, so that we can plot stellar mass on the corner plot
+    chain_len = res["chain"].shape[0]
+    if nsamp > chain_len:
+        sub_idx = random.sample(range(res["chain"].shape[0]), chain_len)
+    else:
+        sub_idx = random.sample(range(res["chain"].shape[0]), nsamp)
+    
+    chain = res["chain"][sub_idx]
+    chains = {
+        "age_interp": age_interp,
+        "sfh": allsfhs_interp,
+        "mwa": allMWA[sub_idx],
+        "sfr": allsfrs[sub_idx, :],
+    }
+
+    for _k in keys:
+        chains[_k] = np.concatenate(chain[:, theta_index[_k]])
+
+    return percentiles, chains, sub_idx
+
+
+def run_all(
+    fname,
+    unw_fname,
+    perc_fname,
+    zred,
+    prior="p-alpha",
+    mod_fsps=None,
+    sps=None,
+    percents=[15.9, 50, 84.1],
+    use_weights=True,
+    obs=None,
+    **extra
+):
+
+    # XXX read in prospector outputs
+    if obs is None:
+        res, obs, _ = reader.results_from(fname, dangerous=False)
+    else:
+        res, _, _ = reader.results_from(fname, dangerous=False)
+
+    res["theta_index"] = theta_index(prior)
+    # If sampling using dynesty, we resample the chains so that each has an equal weight.
+    if use_weights:
+        res["chain"] = resample_equal(res["chain"], res["weights"])  # unweighted_chain
+
+    """
+    I think the chains output by SBI are the same as the Prospector ones, unless you change the paramters constituting the training set.
+    If so, then you could also use this same script to postprocess the SBI posteriors -- just replace the res['chain'] with the SBI posteriors.
+    """
+
+    # zred_idx = 0
+    mass_idx = 1
+    # scalar outputs that do not need transform functions
+    keys = [
+        "logzsol",
+        "dust2",
+        "dust_index",
+        "dust1_fraction",
+        "log_fagn",
+        "log_agn_tau",
+        "gas_logz",
+        "duste_qpah",
+        "duste_umin",
+        "log_duste_gamma",
+    ]
+    percentiles, chains, sub_idx = get_all_outputs_and_chains(res, keys=keys, zred=zred)
+
+    # ---------- total mass formed -> stellar mass
+    stellarmass = []
+    ssfr = []
+    modphots_all = []
+    modspecs_all = []
+    
+    for i, _subidx in enumerate(sub_idx):
+        modspec, modmags, sm = mod_fsps.predict(
+            res["chain"][int(_subidx)], sps=sps, obs=obs
+        )
+        modphots_all.append(modmags)  # model photometry
+        modspecs_all.append(modspec)  # model spectrum
+        _mass = res["chain"][int(_subidx)][mass_idx]
+        
+        stellarmass.append(_mass) ## mass is already converted to surviving mass in training
+
+        ssfr.append(
+            chains["sfr"][i] / 10**stellarmass[-1]
+        )  # sfr chains are already sub-sampled
+    stellarmass = np.array(stellarmass)
+    ssfr = np.array(ssfr)
+    modphots_all = np.array(modphots_all)
+
+    percentiles["stellar_mass"] = np.percentile(stellarmass, percents)
+    percentiles["ssfr"] = np.percentile(ssfr, percents, axis=0).T
+    percentiles["modphot"] = np.percentile(modphots_all, percents, axis=0).T
+    percentiles["modspec"] = np.percentile(modspecs_all, percents, axis=0).T
+
+    # XXX save percentiles to files
+    # perc_fname = fname.replace('mcmc', 'perc')
+    # perc_fname = perc_fname.replace('.h5', '.npz')
+    np.savez(perc_fname, percentiles=percentiles, theta_lbs=res["theta_labels"])
+
+    # XXX save chains to files
+    # unw_fname = fname.replace('mcmc', 'chain')
+    # unw_fname = unw_fname.replace('.h5', '.npz')
+    chains["stellar_mass"] = stellarmass
+    chains["ssfr"] = ssfr
+    np.savez(unw_fname, chains=chains)
+
+    # load as
+    # fnpz = np.load(perc_fname, allow_pickle=True)
+    # perc = fnpz['percentiles'][()]