--- conflicted
+++ resolved
@@ -196,7 +196,6 @@
         self.assertTrue(transient.host.ra_deg == 100.0)
         self.assertTrue(transient.host.dec_deg == 1.0)
         self.assertTrue(transient.host.redshift == 0.05)
-<<<<<<< HEAD
         self.assertTrue(transient.host.milkyway_dust_reddening == 0.5)
 
 class ApertureSerializerCreateTest(TestCase):
@@ -258,11 +257,4 @@
         self.assertTrue(aperture.semi_major_axis_arcsec == 5.0)
         self.assertTrue(aperture.semi_minor_axis_arcsec == 3.0)
         self.assertTrue(aperture.name == "2022testone_local")
-        self.assertTrue(aperture.transient.name == "2022testone")
-
-
-
-
-=======
-        self.assertTrue(transient.host.milkyway_dust_reddening == 0.5)
->>>>>>> 95957f7c
+        self.assertTrue(aperture.transient.name == "2022testone")