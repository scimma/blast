.. toctree::
   :maxdepth: 2

Task Runners
++++++++++++

This page walks you through how to write a TaskRunner. A TaskRunner performs a
given computational task on a transient ingested into the blast database. An
example of TaskRunner would be finding a Host galaxy match for a given
transient.

All TaskRunners should inherit from the TaskRunner class. This abstract base
class takes care of all the house keeping associated with running as task in
blast, allowing you to just write the task code.

There are four class methods that need to be implemented in a TaskRunner, we
will briefly run through them.

Process method
--------------

The _run_process method is where your task code should go. This method
should contain all the necessary computations and saves to the database for your
task to be completed. It takes a Transient object as an argument and must return
a Status object which indicates the status of the task after computation. As an
example, let's implement a simple task that just prints 'processing' and
then returns the processed Status.

.. code:: python
    def _run_process(transient):
        print('processing')
        return = Status.objects.get(message__exact="processed")

Prerequisites
-------------

The TaskRunner needs to also specify which tasks need to be completed before it
should be run. This is done through implementing the _prerequisites method. This
function tasks no arguments and should return a dictionary with the name and
status of prerequisite task. For example, if before running your task you need
the Host match task and the Cutout download task to be completed, it would look
like this.

.. code:: python
    def _prerequisites():
        return {'Host match': 'processed', 'Cutout download': 'processed'}

This will mean that your TaskRunner will only run on transients in the blast
database meeting the prerequisites.

Task name
---------

The TaskRunner needs to specific which task it operates on. This is done through
implementing the _task_name method. This methods takes no arguments and returns
a string which is the name of the task. Let's say we are implement a task runner
that matches a transient to a host galaxy, this TaskRunner will alter the status
of the Host match Task,

.. code:: python
    def _task_name():
<<<<<<< HEAD
        return 'Host match'

Failed Status
-------------

The TaskRunner needs to specify what status happens if your _run_process code
throws and exception and fails. This is done by implementing the
_failed_status_message method.  This method takes no arguments and returns a
string which is the message of the failed status. Let's say we want the failed
status to be the Status with the message 'failed',

.. code:: python
    def failed_status_message()
        return 'failed'

Full TaskRunner class
---------------------

Putting this all together, the example TaskRunner class would be,

.. code:: python
    from .processing import TaskRunner
    from .models import Status

    class ExampleTaskRunner(TaskRunner):
        """An Example TaskRunner"""

        def _run_process(transient):
            print('processing')
            return = Status.objects.get(message__exact="processed")

        def _prerequisites():
            return {'Host match': 'processed', 'Cutout download': 'processed'}

        def _task_name():
            return 'Host match'

        def failed_status_message()
            return 'failed'


=======
        return 'Host match'
>>>>>>> 80d5f3cf
<|MERGE_RESOLUTION|>--- conflicted
+++ resolved
@@ -59,7 +59,6 @@
 
 .. code:: python
     def _task_name():
-<<<<<<< HEAD
         return 'Host match'
 
 Failed Status
@@ -99,8 +98,3 @@
 
         def failed_status_message()
             return 'failed'
-
-
-=======
-        return 'Host match'
->>>>>>> 80d5f3cf
